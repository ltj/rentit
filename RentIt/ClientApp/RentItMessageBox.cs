--- conflicted
+++ resolved
@@ -11,10 +11,10 @@
             MessageBox.Show(NOT_LOGGED_IN_MESSAGE, ERROR_TITLE, MessageBoxButtons.OK, MessageBoxIcon.Error);
         }
 
-<<<<<<< HEAD
         public static void AlreadyReviewedItem() {
             MessageBox.Show(ALREADY_REVIEWED_MESSAGE, ERROR_TITLE, MessageBoxButtons.OK, MessageBoxIcon.Error);
-=======
+        }
+
         public static bool CreditConfirmation(int value) {
             var result = MessageBox.Show(
                 "You are about to add " + value + " Credits. Proceed?",
@@ -22,7 +22,6 @@
                 MessageBoxButtons.YesNo,
                 MessageBoxIcon.Question);
         	return result == DialogResult.Yes;
->>>>>>> 30edd86f
         }
     }
 }