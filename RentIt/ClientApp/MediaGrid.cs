--- conflicted
+++ resolved
@@ -216,14 +216,7 @@
                 return;
             }
 
-<<<<<<< HEAD
-            this.FireContentChangeEvent(mediaDetail, mediaInfo.Title);
-=======
-            mediaDetail.RentItProxy = this.RentItProxy;
-            mediaDetail.Credentials = this.Credentials;
-
             this.FireContentChangeEvent(mediaDetail, "Media details - change to TopBarControl.Titles.MediaDetails...");
->>>>>>> 93a8ee4e
         }
 
         #endregion
