--- conflicted
+++ resolved
@@ -1,11 +1,6 @@
-<<<<<<< HEAD
 ﻿namespace ClientApp {
     using System;
 
-=======
-﻿namespace ClientApp
-{
->>>>>>> bcc65197
     using RentIt;
 
     internal partial class MainScreen : RentItUserControl
@@ -17,15 +12,22 @@
             booksList.Title = "Featured books";
             musicList.Title = "Featured music";
 
-            moviesList.RentItProxy = RentItProxy;
-            booksList.RentItProxy = RentItProxy;
-            musicList.RentItProxy = RentItProxy;
-
             moviesList.AddDoubleClickEventHandler(MovieListDoubleClick);
             booksList.AddDoubleClickEventHandler(BookListDoubleClick);
             musicList.AddDoubleClickEventHandler(MusicListDoubleClick);
+        }
 
-            UpdateLists();
+        internal override RentItClient RentItProxy {
+            get {
+                return base.RentItProxy;
+            }
+            set {
+                base.RentItProxy = value;
+                moviesList.RentItProxy = value;
+                booksList.RentItProxy = value;
+                musicList.RentItProxy = value;
+                UpdateLists();
+            }
         }
 
         private void UpdateLists()
@@ -49,7 +51,6 @@
             musicList.UpdateList(criteria);
         }
 
-<<<<<<< HEAD
         private void MoviesButtonClick(object sender, EventArgs e) {
             var mediaFront = new MediaFrontpage { RentItProxy = RentItProxy, Mtype = MediaType.Movie };
             FireContentChangeEvent(mediaFront, "Movies");
@@ -101,21 +102,6 @@
             }
 
             FireContentChangeEvent(mediaDetails, title);
-=======
-        private void MoviesButtonClick(object sender, System.EventArgs e)
-        {
-            FireContentChangeEvent(new MediaFrontpage(), "Movies");
-        }
-
-        private void BooksButtonClick(object sender, System.EventArgs e)
-        {
-            FireContentChangeEvent(new MediaFrontpage(), "Books");
-        }
-
-        private void MusicButtonClick(object sender, System.EventArgs e)
-        {
-            FireContentChangeEvent(new MediaFrontpage(), "Music");
->>>>>>> bcc65197
         }
     }
 }