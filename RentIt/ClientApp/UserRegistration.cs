--- conflicted
+++ resolved
@@ -11,14 +11,10 @@
 using System.Security.Cryptography;
 
 namespace ClientApp {
-<<<<<<< HEAD
-    public partial class UserRegistration : UserControl {
+    public partial class UserRegistration : RentItUserControl {
 
         private RentItClient client;
 
-=======
-    public partial class UserRegistration : RentItUserControl {
->>>>>>> d607c198
         public UserRegistration() {
             InitializeComponent();
         }
