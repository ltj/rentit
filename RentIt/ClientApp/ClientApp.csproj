﻿<?xml version="1.0" encoding="utf-8"?>
<Project ToolsVersion="4.0" DefaultTargets="Build" xmlns="http://schemas.microsoft.com/developer/msbuild/2003">
  <PropertyGroup>
    <Configuration Condition=" '$(Configuration)' == '' ">Debug</Configuration>
    <Platform Condition=" '$(Platform)' == '' ">x86</Platform>
    <ProductVersion>8.0.30703</ProductVersion>
    <SchemaVersion>2.0</SchemaVersion>
    <ProjectGuid>{E2A0BF86-78B1-42F8-AAE1-6DD198329983}</ProjectGuid>
    <OutputType>WinExe</OutputType>
    <AppDesignerFolder>Properties</AppDesignerFolder>
    <RootNamespace>ClientApp</RootNamespace>
    <AssemblyName>ClientApp</AssemblyName>
    <TargetFrameworkVersion>v4.0</TargetFrameworkVersion>
    <TargetFrameworkProfile>Client</TargetFrameworkProfile>
    <FileAlignment>512</FileAlignment>
  </PropertyGroup>
  <PropertyGroup Condition=" '$(Configuration)|$(Platform)' == 'Debug|x86' ">
    <PlatformTarget>x86</PlatformTarget>
    <DebugSymbols>true</DebugSymbols>
    <DebugType>full</DebugType>
    <Optimize>false</Optimize>
    <OutputPath>bin\Debug\</OutputPath>
    <DefineConstants>DEBUG;TRACE</DefineConstants>
    <ErrorReport>prompt</ErrorReport>
    <WarningLevel>4</WarningLevel>
  </PropertyGroup>
  <PropertyGroup Condition=" '$(Configuration)|$(Platform)' == 'Release|x86' ">
    <PlatformTarget>x86</PlatformTarget>
    <DebugType>pdbonly</DebugType>
    <Optimize>true</Optimize>
    <OutputPath>bin\Release\</OutputPath>
    <DefineConstants>TRACE</DefineConstants>
    <ErrorReport>prompt</ErrorReport>
    <WarningLevel>4</WarningLevel>
  </PropertyGroup>
  <ItemGroup>
    <Reference Include="System" />
    <Reference Include="System.Core" />
    <Reference Include="System.Runtime.Serialization" />
    <Reference Include="System.ServiceModel" />
    <Reference Include="System.Xml.Linq" />
    <Reference Include="System.Data.DataSetExtensions" />
    <Reference Include="Microsoft.CSharp" />
    <Reference Include="System.Data" />
    <Reference Include="System.Deployment" />
    <Reference Include="System.Drawing" />
    <Reference Include="System.Windows.Forms" />
    <Reference Include="System.Xml" />
  </ItemGroup>
  <ItemGroup>
<<<<<<< HEAD
    <Compile Include="EditAccount.cs">
      <SubType>UserControl</SubType>
    </Compile>
    <Compile Include="EditAccount.Designer.cs">
      <DependentUpon>EditAccount.cs</DependentUpon>
=======
    <Compile Include="DetailedMediaList.cs">
      <SubType>Component</SubType>
>>>>>>> 46c33130
    </Compile>
    <Compile Include="Form1.cs">
      <SubType>Form</SubType>
    </Compile>
    <Compile Include="Form1.Designer.cs">
      <DependentUpon>Form1.cs</DependentUpon>
    </Compile>
    <Compile Include="MediaGrid.cs">
      <SubType>UserControl</SubType>
    </Compile>
    <Compile Include="MediaGrid.Designer.cs">
      <DependentUpon>MediaGrid.cs</DependentUpon>
    </Compile>
    <Compile Include="MediaSideBar.cs">
      <SubType>UserControl</SubType>
    </Compile>
    <Compile Include="MediaSideBar.Designer.cs">
      <DependentUpon>MediaSideBar.cs</DependentUpon>
    </Compile>
    <Compile Include="MediaUploadControl.cs">
      <SubType>UserControl</SubType>
    </Compile>
    <Compile Include="MediaUploadControl.Designer.cs">
      <DependentUpon>MediaUploadControl.cs</DependentUpon>
    </Compile>
    <Compile Include="Program.cs" />
    <Compile Include="Properties\AssemblyInfo.cs" />
    <Compile Include="PublisherAccountManagement.cs">
      <SubType>UserControl</SubType>
    </Compile>
    <Compile Include="PublisherAccountManagement.Designer.cs">
      <DependentUpon>PublisherAccountManagement.cs</DependentUpon>
    </Compile>
    <Compile Include="RentItMessageBox.cs" />
    <Compile Include="RentItProxy.cs" />
    <Compile Include="SearchResultsControl.cs">
      <SubType>UserControl</SubType>
    </Compile>
    <Compile Include="SearchResultsControl.Designer.cs">
      <DependentUpon>SearchResultsControl.cs</DependentUpon>
    </Compile>
    <Compile Include="Service References\RentItServiceReference\Reference.cs">
      <AutoGen>True</AutoGen>
      <DesignTime>True</DesignTime>
      <DependentUpon>Reference.svcmap</DependentUpon>
    </Compile>
<<<<<<< HEAD
    <Compile Include="UserRegistration.cs">
      <SubType>UserControl</SubType>
    </Compile>
    <Compile Include="UserRegistration.Designer.cs">
      <DependentUpon>UserRegistration.cs</DependentUpon>
    </Compile>
    <EmbeddedResource Include="EditAccount.resx">
      <DependentUpon>EditAccount.cs</DependentUpon>
    </EmbeddedResource>
=======
    <Compile Include="TopBarControl.cs">
      <SubType>UserControl</SubType>
    </Compile>
    <Compile Include="TopBarControl.Designer.cs">
      <DependentUpon>TopBarControl.cs</DependentUpon>
    </Compile>
>>>>>>> 46c33130
    <EmbeddedResource Include="Form1.resx">
      <DependentUpon>Form1.cs</DependentUpon>
    </EmbeddedResource>
    <EmbeddedResource Include="MediaGrid.resx">
      <DependentUpon>MediaGrid.cs</DependentUpon>
    </EmbeddedResource>
    <EmbeddedResource Include="MediaSideBar.resx">
      <DependentUpon>MediaSideBar.cs</DependentUpon>
    </EmbeddedResource>
    <EmbeddedResource Include="MediaUploadControl.resx">
      <DependentUpon>MediaUploadControl.cs</DependentUpon>
    </EmbeddedResource>
    <EmbeddedResource Include="Properties\Resources.resx">
      <Generator>ResXFileCodeGenerator</Generator>
      <LastGenOutput>Resources.Designer.cs</LastGenOutput>
      <SubType>Designer</SubType>
    </EmbeddedResource>
    <Compile Include="Properties\Resources.Designer.cs">
      <AutoGen>True</AutoGen>
      <DependentUpon>Resources.resx</DependentUpon>
    </Compile>
    <EmbeddedResource Include="PublisherAccountManagement.resx">
      <DependentUpon>PublisherAccountManagement.cs</DependentUpon>
    </EmbeddedResource>
    <EmbeddedResource Include="SearchResultsControl.resx">
      <DependentUpon>SearchResultsControl.cs</DependentUpon>
    </EmbeddedResource>
<<<<<<< HEAD
    <EmbeddedResource Include="UserRegistration.resx">
      <DependentUpon>UserRegistration.cs</DependentUpon>
=======
    <EmbeddedResource Include="TopBarControl.resx">
      <DependentUpon>TopBarControl.cs</DependentUpon>
>>>>>>> 46c33130
    </EmbeddedResource>
    <None Include="app.config" />
    <None Include="Properties\Settings.settings">
      <Generator>SettingsSingleFileGenerator</Generator>
      <LastGenOutput>Settings.Designer.cs</LastGenOutput>
    </None>
    <Compile Include="Properties\Settings.Designer.cs">
      <AutoGen>True</AutoGen>
      <DependentUpon>Settings.settings</DependentUpon>
      <DesignTimeSharedInput>True</DesignTimeSharedInput>
    </Compile>
    <None Include="Service References\RentItServiceReference\RentItService.wsdl" />
    <None Include="Service References\RentItServiceReference\RentItService.xsd">
      <SubType>Designer</SubType>
    </None>
    <None Include="Service References\RentItServiceReference\RentItService1.xsd">
      <SubType>Designer</SubType>
    </None>
    <None Include="Service References\RentItServiceReference\RentItService2.xsd">
      <SubType>Designer</SubType>
    </None>
    <None Include="Service References\RentItServiceReference\RentItService3.xsd">
      <SubType>Designer</SubType>
    </None>
    <None Include="Service References\RentItServiceReference\RentItService4.xsd">
      <SubType>Designer</SubType>
    </None>
    <None Include="Service References\RentItServiceReference\RentItService5.xsd">
      <SubType>Designer</SubType>
    </None>
  </ItemGroup>
  <ItemGroup>
    <WCFMetadata Include="Service References\" />
  </ItemGroup>
  <ItemGroup>
    <ProjectReference Include="..\BinaryCommunicator\BinaryCommunicator.csproj">
      <Project>{ACE790BF-DB92-4BC4-A940-E44B7C1D838B}</Project>
      <Name>BinaryCommunicator</Name>
    </ProjectReference>
  </ItemGroup>
  <ItemGroup>
    <WCFMetadataStorage Include="Service References\RentItServiceReference\" />
  </ItemGroup>
  <ItemGroup>
    <None Include="Service References\RentItServiceReference\RentItService.disco" />
  </ItemGroup>
  <ItemGroup>
    <None Include="Service References\RentItServiceReference\configuration91.svcinfo" />
  </ItemGroup>
  <ItemGroup>
    <None Include="Service References\RentItServiceReference\configuration.svcinfo" />
  </ItemGroup>
  <ItemGroup>
    <None Include="Service References\RentItServiceReference\Reference.svcmap">
      <Generator>WCF Proxy Generator</Generator>
      <LastGenOutput>Reference.cs</LastGenOutput>
    </None>
  </ItemGroup>
  <Import Project="$(MSBuildToolsPath)\Microsoft.CSharp.targets" />
  <!-- To modify your build process, add your task inside one of the targets below and uncomment it. 
       Other similar extension points exist, see Microsoft.Common.targets.
  <Target Name="BeforeBuild">
  </Target>
  <Target Name="AfterBuild">
  </Target>
  -->
</Project><|MERGE_RESOLUTION|>--- conflicted
+++ resolved
@@ -48,16 +48,14 @@
     <Reference Include="System.Xml" />
   </ItemGroup>
   <ItemGroup>
-<<<<<<< HEAD
+    <Compile Include="DetailedMediaList.cs">
+      <SubType>Component</SubType>
+    </Compile>
     <Compile Include="EditAccount.cs">
       <SubType>UserControl</SubType>
     </Compile>
     <Compile Include="EditAccount.Designer.cs">
       <DependentUpon>EditAccount.cs</DependentUpon>
-=======
-    <Compile Include="DetailedMediaList.cs">
-      <SubType>Component</SubType>
->>>>>>> 46c33130
     </Compile>
     <Compile Include="Form1.cs">
       <SubType>Form</SubType>
@@ -104,7 +102,12 @@
       <DesignTime>True</DesignTime>
       <DependentUpon>Reference.svcmap</DependentUpon>
     </Compile>
-<<<<<<< HEAD
+    <Compile Include="TopBarControl.cs">
+      <SubType>UserControl</SubType>
+    </Compile>
+    <Compile Include="TopBarControl.Designer.cs">
+      <DependentUpon>TopBarControl.cs</DependentUpon>
+    </Compile>
     <Compile Include="UserRegistration.cs">
       <SubType>UserControl</SubType>
     </Compile>
@@ -114,14 +117,6 @@
     <EmbeddedResource Include="EditAccount.resx">
       <DependentUpon>EditAccount.cs</DependentUpon>
     </EmbeddedResource>
-=======
-    <Compile Include="TopBarControl.cs">
-      <SubType>UserControl</SubType>
-    </Compile>
-    <Compile Include="TopBarControl.Designer.cs">
-      <DependentUpon>TopBarControl.cs</DependentUpon>
-    </Compile>
->>>>>>> 46c33130
     <EmbeddedResource Include="Form1.resx">
       <DependentUpon>Form1.cs</DependentUpon>
     </EmbeddedResource>
@@ -149,13 +144,11 @@
     <EmbeddedResource Include="SearchResultsControl.resx">
       <DependentUpon>SearchResultsControl.cs</DependentUpon>
     </EmbeddedResource>
-<<<<<<< HEAD
     <EmbeddedResource Include="UserRegistration.resx">
       <DependentUpon>UserRegistration.cs</DependentUpon>
-=======
+    </EmbeddedResource>
     <EmbeddedResource Include="TopBarControl.resx">
       <DependentUpon>TopBarControl.cs</DependentUpon>
->>>>>>> 46c33130
     </EmbeddedResource>
     <None Include="app.config" />
     <None Include="Properties\Settings.settings">
