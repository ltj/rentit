--- conflicted
+++ resolved
@@ -120,7 +120,9 @@
     <Compile Include="TopBarControl.Designer.cs">
       <DependentUpon>TopBarControl.cs</DependentUpon>
     </Compile>
-<<<<<<< HEAD
+    <EmbeddedResource Include="AlsoRentedList.resx">
+      <DependentUpon>AlsoRentedList.cs</DependentUpon>
+    </EmbeddedResource>
     <Compile Include="UserRegistration.cs">
       <SubType>UserControl</SubType>
     </Compile>
@@ -129,10 +131,6 @@
     </Compile>
     <EmbeddedResource Include="EditAccount.resx">
       <DependentUpon>EditAccount.cs</DependentUpon>
-=======
-    <EmbeddedResource Include="AlsoRentedList.resx">
-      <DependentUpon>AlsoRentedList.cs</DependentUpon>
->>>>>>> 960b3077
     </EmbeddedResource>
     <EmbeddedResource Include="Form1.resx">
       <DependentUpon>Form1.cs</DependentUpon>
