--- conflicted
+++ resolved
@@ -1,4 +1,4 @@
-﻿namespace ClientApp
+namespace ClientApp
 {
     partial class PublisherAccountManagement
     {
@@ -50,11 +50,7 @@
             // 
             // TabControl
             // 
-<<<<<<< HEAD
-            this.TabControl.Anchor = ((System.Windows.Forms.AnchorStyles) ((((System.Windows.Forms.AnchorStyles.Top | System.Windows.Forms.AnchorStyles.Bottom)
-=======
             this.TabControl.Anchor = ((System.Windows.Forms.AnchorStyles)((((System.Windows.Forms.AnchorStyles.Top | System.Windows.Forms.AnchorStyles.Bottom)
->>>>>>> 7e800c44
                         | System.Windows.Forms.AnchorStyles.Left)
                         | System.Windows.Forms.AnchorStyles.Right)));
             this.TabControl.Controls.Add(this.AccountManagementTab);
@@ -84,11 +80,7 @@
             this.MediaManagementTab.Location = new System.Drawing.Point(4, 22);
             this.MediaManagementTab.Name = "MediaManagementTab";
             this.MediaManagementTab.Padding = new System.Windows.Forms.Padding(3);
-<<<<<<< HEAD
-            this.MediaManagementTab.Size = new System.Drawing.Size(852, 565);
-=======
             this.MediaManagementTab.Size = new System.Drawing.Size(852, 531);
->>>>>>> 7e800c44
             this.MediaManagementTab.TabIndex = 1;
             this.MediaManagementTab.Text = "Media Management";
             this.MediaManagementTab.UseVisualStyleBackColor = true;
@@ -176,29 +168,16 @@
             this.MediaUploadTab.Location = new System.Drawing.Point(4, 22);
             this.MediaUploadTab.Name = "MediaUploadTab";
             this.MediaUploadTab.Padding = new System.Windows.Forms.Padding(3);
-<<<<<<< HEAD
-            this.MediaUploadTab.Size = new System.Drawing.Size(852, 565);
-=======
             this.MediaUploadTab.Size = new System.Drawing.Size(852, 531);
->>>>>>> 7e800c44
             this.MediaUploadTab.TabIndex = 2;
             this.MediaUploadTab.Text = "Media Upload";
             this.MediaUploadTab.UseVisualStyleBackColor = true;
             // 
             // mediaUploadControl1
             // 
-<<<<<<< HEAD
-            this.mediaUploadControl1.Anchor = ((System.Windows.Forms.AnchorStyles) ((((System.Windows.Forms.AnchorStyles.Top | System.Windows.Forms.AnchorStyles.Bottom)
-                        | System.Windows.Forms.AnchorStyles.Left)
-                        | System.Windows.Forms.AnchorStyles.Right)));
-            this.mediaUploadControl1.Location = new System.Drawing.Point(-4, 0);
-            this.mediaUploadControl1.Name = "mediaUploadControl1";
-            this.mediaUploadControl1.Size = new System.Drawing.Size(853, 570);
-=======
             this.mediaUploadControl1.Location = new System.Drawing.Point(7, 7);
             this.mediaUploadControl1.Name = "mediaUploadControl1";
             this.mediaUploadControl1.Size = new System.Drawing.Size(812, 519);
->>>>>>> 7e800c44
             this.mediaUploadControl1.TabIndex = 0;
             // 
             // PublisherAccountManagement
