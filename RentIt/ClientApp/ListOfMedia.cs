﻿
namespace ClientApp
{
    using System;
    using System.Collections.Generic;
    using System.Linq;
    using System.ServiceModel;

    using RentIt;

    /// <summary>
    /// User control showing a list media based on a given criteria. Media items can be optionally numbered.
    /// </summary>
    /// <author>Jacob Rasmussen</author>
<<<<<<< HEAD
    public partial class ListOfMedia : RentItUserControl {
        private List<MediaInfo> mediaList;
=======
    internal partial class ListOfMedia : RentItUserControl
    {
        private readonly RentItClient rentIt;
>>>>>>> bcc65197

        public ListOfMedia()
        {
            InitializeComponent();
            //var binding = new BasicHttpBinding();
            //var address = new EndpointAddress("http://rentit.itu.dk/rentit01/RentItService.svc");
            //RentItProxy = new RentItClient(binding, address);
            Title = "";
            Numbering = false;
        }

        /// <summary>
        /// The title of the list eg. "Movie Chart".
        /// </summary>
        internal string Title
        {
            get { return label1.Text; }
            set { label1.Text = value; }
        }

        /// <summary>
        /// A true value will enable numbering on displayed media items.
        /// </summary>
        internal bool Numbering { get; set; }

        /// <summary>
        /// Updates the list with media items fullfilling the given criteria.
        /// </summary>
        /// <param name="criteria">The criteria used to filter the media.</param>
        internal void UpdateList(MediaCriteria criteria)
        {
            //Gets the relevant media from the database.
            var medias = RentItProxy.GetMediaItems(criteria);

            //Concatenates the lists contained in the object returned from the database in a new list.
<<<<<<< HEAD
            mediaList = new List<MediaInfo>();
            mediaList.AddRange(medias.Albums);
            mediaList.AddRange(medias.Books);
            mediaList.AddRange(medias.Movies);
            
=======
            var list = new List<MediaInfo>();
            list.AddRange(medias.Albums);
            list.AddRange(medias.Books);
            list.AddRange(medias.Movies);

>>>>>>> bcc65197
            //Adds the items to the list in the user control.
            if (mediaList.Count() > 0 && !Numbering)
                for (int i = 0; i < mediaList.Count() - 1; i++)
                    listBox1.Items.Add(mediaList[i].Title);

            //Same as above but including numbering of media items.
<<<<<<< HEAD
            if (mediaList.Count() > 0 && Numbering)
                for (int i = 0; i < mediaList.Count() - 1; i++)
                    listBox1.Items.Add((i + 1) + ". " + mediaList[i].Title);
             
=======
            if (list.Count() > 0 && Numbering)
                for (int i = 0; i < list.Count() - 1; i++)
                    listBox1.Items.Add((i + 1) + ". " + list[i].Title);

>>>>>>> bcc65197
        }

        private void ListBox1SelectedIndexChanged(object sender, EventArgs e)
        {

        }

        /// <summary>
        /// Adds an EventHandler to the Double Click event on the list.
        /// </summary>
        /// <param name="handler"></param>
        internal void AddDoubleClickEventHandler(EventHandler handler) {
            listBox1.DoubleClick += handler;
        }

        /// <summary>
        /// Returns the single selected item of the list. If the number of selected
        /// items is different from one, the method returns null.
        /// </summary>
        /// <returns></returns>
        internal MediaInfo GetSingleMedia() {
            if(listBox1.SelectedItems.Count != 1) {
                return null;
            }

            return mediaList[listBox1.SelectedIndex];
        }
    }
}<|MERGE_RESOLUTION|>--- conflicted
+++ resolved
@@ -1,10 +1,8 @@
-﻿
-namespace ClientApp
+﻿namespace ClientApp
 {
     using System;
     using System.Collections.Generic;
     using System.Linq;
-    using System.ServiceModel;
 
     using RentIt;
 
@@ -12,14 +10,8 @@
     /// User control showing a list media based on a given criteria. Media items can be optionally numbered.
     /// </summary>
     /// <author>Jacob Rasmussen</author>
-<<<<<<< HEAD
-    public partial class ListOfMedia : RentItUserControl {
+    internal partial class ListOfMedia : RentItUserControl {
         private List<MediaInfo> mediaList;
-=======
-    internal partial class ListOfMedia : RentItUserControl
-    {
-        private readonly RentItClient rentIt;
->>>>>>> bcc65197
 
         public ListOfMedia()
         {
@@ -55,36 +47,21 @@
             var medias = RentItProxy.GetMediaItems(criteria);
 
             //Concatenates the lists contained in the object returned from the database in a new list.
-<<<<<<< HEAD
             mediaList = new List<MediaInfo>();
             mediaList.AddRange(medias.Albums);
             mediaList.AddRange(medias.Books);
             mediaList.AddRange(medias.Movies);
-            
-=======
-            var list = new List<MediaInfo>();
-            list.AddRange(medias.Albums);
-            list.AddRange(medias.Books);
-            list.AddRange(medias.Movies);
 
->>>>>>> bcc65197
             //Adds the items to the list in the user control.
             if (mediaList.Count() > 0 && !Numbering)
                 for (int i = 0; i < mediaList.Count() - 1; i++)
                     listBox1.Items.Add(mediaList[i].Title);
 
             //Same as above but including numbering of media items.
-<<<<<<< HEAD
             if (mediaList.Count() > 0 && Numbering)
                 for (int i = 0; i < mediaList.Count() - 1; i++)
                     listBox1.Items.Add((i + 1) + ". " + mediaList[i].Title);
-             
-=======
-            if (list.Count() > 0 && Numbering)
-                for (int i = 0; i < list.Count() - 1; i++)
-                    listBox1.Items.Add((i + 1) + ". " + list[i].Title);
 
->>>>>>> bcc65197
         }
 
         private void ListBox1SelectedIndexChanged(object sender, EventArgs e)
