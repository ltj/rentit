﻿using System;
using System.Collections.Generic;
using System.Linq;
using System.Windows.Forms;

namespace ClientApp
{
    using System.ServiceModel;

    using RentIt;

<<<<<<< HEAD
    /// <summary>
    /// User control showing a list media based on a given criteria. Media items can be optionally numbered.
    /// </summary>
    /// <author>Jacob Rasmussen</author>
    public partial class ListOfMedia : UserControl {
=======
    public partial class ListOfMedia : RentItUserControl {
>>>>>>> 60faf68a
        private readonly RentItClient rentIt;

        public ListOfMedia()
        {
            InitializeComponent();
            var binding = new BasicHttpBinding();
            var address = new EndpointAddress("http://rentit.itu.dk/rentit01/RentItService.svc");
            rentIt = new RentItClient(binding, address);
            Title = "";
            Numbering = false;
        }

        /// <summary>
        /// The title of the list eg. "Movie Chart".
        /// </summary>
        internal string Title {
            get { return label1.Text; }
            set { label1.Text = value; }
        }

        /// <summary>
        /// A true value will enable numbering on displayed media items.
        /// </summary>
        internal bool Numbering { get; set; }

        /// <summary>
        /// Updates the list with media items fullfilling the given criteria.
        /// </summary>
        /// <param name="criteria">The criteria used to filter the media.</param>
        internal void UpdateList(MediaCriteria criteria)
        {
            //Gets the relevant media from the database.
            var medias = rentIt.GetMediaItems(criteria);

            //Concatenates the lists contained in the object returned from the database in a new list.
            var list = new List<MediaInfo>();
            list.AddRange(medias.Albums);
            list.AddRange(medias.Books);
            list.AddRange(medias.Movies);
            
            //Adds the items to the list in the user control.
            if (list.Count() > 0 && !Numbering)
                for (int i = 0; i < list.Count() - 1; i++)
                    listBox1.Items.Add(list[i].Title);

            //Same as above but including numbering of media items.
            if (list.Count() > 0 && Numbering)
                for (int i = 0; i < list.Count() - 1; i++)
                    listBox1.Items.Add((i + 1) + ". " + list[i].Title);
             
        }

        private void ListBox1SelectedIndexChanged(object sender, EventArgs e)
        {

        }
    }
}<|MERGE_RESOLUTION|>--- conflicted
+++ resolved
@@ -9,15 +9,11 @@
 
     using RentIt;
 
-<<<<<<< HEAD
     /// <summary>
     /// User control showing a list media based on a given criteria. Media items can be optionally numbered.
     /// </summary>
     /// <author>Jacob Rasmussen</author>
-    public partial class ListOfMedia : UserControl {
-=======
     public partial class ListOfMedia : RentItUserControl {
->>>>>>> 60faf68a
         private readonly RentItClient rentIt;
 
         public ListOfMedia()
