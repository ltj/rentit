﻿namespace ClientApp
{
    using System;
    using System.Windows.Forms;
    using RentIt;

    internal partial class TopBarControl : RentItUserControl
    {
        public TopBarControl()
        {
            InitializeComponent();
            Title = "RentIt";
            TypeComboBox.SelectedIndex = 0;
        }

        /// <summary>
        /// The title of the top bar.
        /// </summary>
        public string Title
        {
            get { return TitleLabel.Text; }
            set { TitleLabel.Text = value; }
        }

        /// <summary>
        /// The user name displayed on the top bar.
        /// Setter sets the displayed name and changes the log in/log out button text.
        /// An empty string ("") will be considered as "user not logged in".
        /// </summary>
        public string UserName
        {
            get { return UserNameLabel.Text; }
            set
            {
                UserNameLabel.Text = value;

            }
        }

        /// <summary>
        /// The credits displayed on the top bar.
        /// Setter sets the amount of credits displayed.
        /// If credits are less than or equal to0,
        /// "no credits" will be displayed.
        /// </summary>
        public int Credits
        {
            set
            {
                string credits = value > 0 ? value.ToString() : "no";
                creditsLabel.Text = "(" + credits + " credits)";
            }
        }

        /// <summary>
        /// Sets whether the top bar should display user information
        /// or not, as well as "log in" / "log out".
        /// </summary>
        public bool LoggedIn
        {
            get { return loggedIn; }
            set
            {
                loggedIn = value;
                UserNameLabel.Visible = value;
                creditsLabel.Visible = value;
                LogInLogOutButton.Text = value ? "Log out" : "Log in/register";
            }
        }
        private bool loggedIn;

        private void Search()
        {
            var comboBoxType = (string)TypeComboBox.SelectedItem;

            MediaType mediaType;
            if (comboBoxType.Equals("Movies"))
                mediaType = MediaType.Movie;
            else if (comboBoxType.Equals("Music"))
                mediaType = MediaType.Album;
            else if (comboBoxType.Equals("Books"))
                mediaType = MediaType.Book;
            else
                mediaType = MediaType.Any;

            var criteria = new MediaCriteria
            {
                SearchText = SearchTextBox.Text,
                Genre = "",
                Type = mediaType,
                Limit = -1,
                Offset = 0,
                Order = MediaOrder.AlphabeticalAsc
            };

            // switch to search results, using criteria object
            var search = new SearchResultsControl { RentItProxy = RentItProxy, Criteria = criteria };
            //(ParentForm as MainForm).Content = search;
            FireContentChangeEvent(search, "Search results");
        }

        private void SearchButtonClick(object sender, EventArgs e)
        {
            Search();
        }

        private void LogInLogOutButtonClick(object sender, EventArgs e)
        {
            if (!LoggedIn)
            {
                // go to log in screen
                FireContentChangeEvent(new UserRegistration(), "Register user account");

                //only update the following when logged in
                UserName = "skinkehyllebanke";
                Credits = 650;
                LoggedIn = true;
            }
            else
            {
                // log the user out
                UserName = "";
                Credits = 0;
                LoggedIn = false;
                //TODO: if the user logs out while on a user page, reset to main screen
            }
        }

<<<<<<< HEAD
        private void HomeButtonClick(object sender, EventArgs e) {
            FireContentChangeEvent(new MainScreen { RentItProxy = RentItProxy }, "RentIt");
        }

        private void MovieButtonClick(object sender, EventArgs e) {
            FireContentChangeEvent(new MediaFrontpage { RentItProxy = RentItProxy, Mtype = MediaType.Movie}, "Movies");
        }

        private void MusicButtonClick(object sender, EventArgs e) {
            FireContentChangeEvent(new MediaFrontpage { RentItProxy = RentItProxy, Mtype = MediaType.Album }, "Music");
        }

        private void BookButtonClick(object sender, EventArgs e) {
            FireContentChangeEvent(new MediaFrontpage { RentItProxy = RentItProxy, Mtype = MediaType.Book }, "Books");
=======
        private void HomeButtonClick(object sender, EventArgs e)
        {
            FireContentChangeEvent(new MainScreen(), "RentIt");
        }

        private void MovieButtonClick(object sender, EventArgs e)
        {
            FireContentChangeEvent(new MediaFrontpage(), "Movies");
        }

        private void MusicButtonClick(object sender, EventArgs e)
        {
            FireContentChangeEvent(new MediaFrontpage(), "Music");
        }

        private void BookButtonClick(object sender, EventArgs e)
        {
            FireContentChangeEvent(new MediaFrontpage(), "Books");
>>>>>>> bcc65197
        }

        private void UserNameLabelLinkClicked(object sender, LinkLabelLinkClickedEventArgs e)
        {
            if (!LoggedIn)
            {
                RentItMessageBox.NotLoggedIn();
                return;
            }

            // go to account screen (check whether publisher or user)
            FireContentChangeEvent(new PublisherAccountManagement(), "Publisher management");
        }

        private void SearchTextBoxKeyPressed(object sender, KeyEventArgs keyEventArgs)
        {
            if (keyEventArgs.KeyCode == Keys.Enter)
            {
                keyEventArgs.Handled = true;
                Search();
            }
        }

        private void YourMediaButtonClick(object sender, EventArgs e)
        {
            // go to active rentals list if user
            // go to published media list if publisher
            var pubMan = new PublisherAccountManagement();
            pubMan.SelectTab(1);
            FireContentChangeEvent(pubMan, "Publisher management");
        }
    }
}<|MERGE_RESOLUTION|>--- conflicted
+++ resolved
@@ -126,7 +126,6 @@
             }
         }
 
-<<<<<<< HEAD
         private void HomeButtonClick(object sender, EventArgs e) {
             FireContentChangeEvent(new MainScreen { RentItProxy = RentItProxy }, "RentIt");
         }
@@ -141,26 +140,6 @@
 
         private void BookButtonClick(object sender, EventArgs e) {
             FireContentChangeEvent(new MediaFrontpage { RentItProxy = RentItProxy, Mtype = MediaType.Book }, "Books");
-=======
-        private void HomeButtonClick(object sender, EventArgs e)
-        {
-            FireContentChangeEvent(new MainScreen(), "RentIt");
-        }
-
-        private void MovieButtonClick(object sender, EventArgs e)
-        {
-            FireContentChangeEvent(new MediaFrontpage(), "Movies");
-        }
-
-        private void MusicButtonClick(object sender, EventArgs e)
-        {
-            FireContentChangeEvent(new MediaFrontpage(), "Music");
-        }
-
-        private void BookButtonClick(object sender, EventArgs e)
-        {
-            FireContentChangeEvent(new MediaFrontpage(), "Books");
->>>>>>> bcc65197
         }
 
         private void UserNameLabelLinkClicked(object sender, LinkLabelLinkClickedEventArgs e)
