﻿namespace RentIt
{
    using System;
    using System.Collections.Generic;
    using System.ServiceModel;
    using System.Text.RegularExpressions;

    using RentItDatabase;
    using System.Data.Linq;
    using System.Linq;

    public class RentItService : IRentIt
    {
        /// <author>Kenneth Søhrmann</author>
        /// <summary>
        /// See the interface specification of the method in IRentIt.cs for documentation
        /// of this method. 
        /// </summary>
        public BookInfo GetBookInfo(int id)
        {
            DatabaseDataContext db;
            try
            {
                db = new DatabaseDataContext();
            }
            catch (Exception e)
            {
                // Might be thrown if the service cannot communicate with the database properly.
                throw new FaultException<Exception>(
                    new Exception("An internal error has occured. This is not related to the input.", e));
            }

            // Get the book.
            RentItDatabase.Book book;
            try
            {
                book = (from b in db.Books
                        where b.media_id.Equals(id)
                        select b).First();
            }

            // If no entity was found, the specified id does not excist.
            catch (Exception)
            {
                throw new FaultException<ArgumentException>(
                    new ArgumentException("The specified book id does not exist."));
            }

            // The BookInfo-instance to be compiled and returned to the client.
            RentIt.BookInfo bookInfo;
            try
            {
                // Get the rating data of the book.
                RentItDatabase.Rating rating = Util.GetMediaRating(book.media_id, db);

                // Get all the user reviews of the book.
                MediaRating mediaRating = Util.CollectMediaReviews(book.media_id, rating, db);

                bookInfo = RentIt.BookInfo.ValueOf(book, mediaRating);
            }
            catch (Exception e)
            {
                // Might be thrown if the service cannot communicate with the database properly.
                throw new FaultException<Exception>(
                  new Exception("An internal error has occured. This is not related to the input.", e));
            }

            return bookInfo;
        }

        /// <author>Kenneth Søhrmann</author>
        /// <summary>
        /// See the interface specification of the method in IRentIt.cs for documentation
        /// of this method.
        /// </summary>
        public MovieInfo GetMovieInfo(int id)
        {
            DatabaseDataContext db;
            try
            {
                db = new DatabaseDataContext();
            }
            catch (Exception e)
            {
                throw new FaultException<Exception>(
                    new Exception("An internal error has occured. This is not related to the input.", e));
            }

            // Get the movie.
            Movie movie;
            try
            {
                movie = (from m in db.Movies
                         where m.media_id.Equals(id)
                         select m).First();
            }
            catch (Exception)
            {
                throw new FaultException<ArgumentException>(
                    new ArgumentException("The specified movie id does not exist."));
            }

            // The MovieInfo-instance to be compiled and returned to the client.
            RentIt.MovieInfo movieInfo;

            try
            {
                RentItDatabase.Rating rating = Util.GetMediaRating(movie.media_id, db);
                MediaRating mediaRating = Util.CollectMediaReviews(movie.media_id, rating, db);
                movieInfo = RentIt.MovieInfo.ValueOf(movie, mediaRating);
            }
            catch (Exception e)
            {
                // Might be thrown if the service cannot communicate with the database properly.
                throw new FaultException<Exception>(
                    new Exception("An internal error has occured. This is not related to the input.", e));
            }

            return movieInfo;
        }

        /// <author>Kenneth Søhrmann</author>
        /// <summary>
        /// See the interface specification of the method in IRentIt.cs for documentation
        /// of this method.
        /// </summary>
        public AlbumInfo GetAlbumInfo(int id)
        {
            DatabaseDataContext db;
            try
            {
                db = new DatabaseDataContext();
            }
            catch (Exception e)
            {
                // Might be thrown if the service cannot communicate with the database properly.
                throw new FaultException<Exception>(
                    new Exception("An internal error has occured. This is not related to the input.", e));
            }

            // Get the Album
            RentItDatabase.Album album;
            try
            {
                album = (from a in db.Albums
                         where a.media_id.Equals(id)
                         select a).First();
            }
            catch (Exception)
            {
                // If no entity was found, the specified id does not excist.
                throw new FaultException<ArgumentException>(
                    new ArgumentException("The specified album id does not exist."));
            }

            // The albumInfo instance to be compiled and returned to the client.
            RentIt.AlbumInfo albumInfo;
            try
            {
                RentItDatabase.Rating rating = Util.GetMediaRating(album.media_id, db);
                MediaRating mediaRating = Util.CollectMediaReviews(album.media_id, rating, db);

                // Collect album songs
                IQueryable<Song> songs = from s in db.Songs where s.media_id.Equals(album.media_id) select s;

                // Collect data of all the songs contained in the album.
                List<RentIt.SongInfo> albumSongs = songs.Select(song => Util.GetSongInfo(song.media_id)).ToList();
                albumInfo = RentIt.AlbumInfo.ValueOf(album, albumSongs, mediaRating);
            }
            catch (Exception e)
            {
                // Might be thrown if the service cannot communicate with the database properly.
                throw new FaultException<Exception>(
                    new Exception("An internal error has occured. This is not related to the input.", e));
            }

            return albumInfo;
        }

        /// <author>Kenneth Søhrmann</author>
        /// <summary>
        /// See the interface specification of the method in IRentIt.cs for documentation
        /// of this method.
        /// </summary>
        public MediaItems GetMediaItems(MediaCriteria criteria)
        {
            // If the criteria is a null reference, return null.
            if (criteria == null)
            {
                throw new FaultException<ArgumentException>(
                   new ArgumentException("Null-value submittet as input."));
            }

            DatabaseDataContext db;
            try
            {
                db = new DatabaseDataContext();
            }
            catch (Exception e)
            {
                throw new FaultException<Exception>(
                    new Exception("An internal error has occured. This is not related to the input.", e));
            }

            // The MediaItems-instance to be compiled and returned to the client.
            RentIt.MediaItems mediaItems;
            try
            {
                // Get medias based on the media type.
                IQueryable<RentItDatabase.Media> medias;
                string mediaType = Util.StringValueOfMediaType(criteria.Type);

                // If the value is specified to "any", all medias of the database is retrieved.
                if (mediaType.Equals("any"))
                {
                    medias = from media in db.Medias
                             select media;
                }
                else
                {
                    medias = from media in db.Medias
                             where media.Media_type.name.Equals(mediaType)
                             select media;
                }

                // Sort the above medias as requested in the criterias.
                IQueryable<Media> orderedMedias = Util.OrderMedia(medias, criteria);

                // Filter the above medias after the genre if specified in the criteria.
                if (!criteria.Genre.Equals(string.Empty))
                {
                    orderedMedias = from media in orderedMedias
                                    where media.Genre.name.Contains(criteria.Genre)
                                    select media;
                }

                if (!criteria.SearchText.Equals(string.Empty))
                {
                    orderedMedias =
                        orderedMedias.Where(media => Util.GetMediaMetadataAsString(media).Contains(criteria.SearchText));
                }

                // Apply the offset and limit of the number of medias to return as specified.
                IQueryable<Media> finalMediaList;
                if (criteria.Limit < 0)
                    finalMediaList = orderedMedias.Skip(criteria.Offset);
                else
                    finalMediaList = orderedMedias.Skip(criteria.Offset).Take(criteria.Limit);

                mediaItems = Util.CompileMedias(finalMediaList, this);
            }
            catch (Exception e)
            {
                // Might be thrown if the service cannot communicate with the database properly.
                throw new FaultException<Exception>(
                    new Exception("An internal error has occured. This is not related to the input.", e));
            }

            return mediaItems;
        }

        /// <author>Jacob Rasmussen.</author>
        /// <summary>
        /// 
        /// </summary>
        /// <param name="id"></param>
        /// <returns></returns>
        public MediaItems GetAlsoRentedItems(int id)
        {
            if (id < 0)
                throw new FaultException<ArgumentException>(
                    new ArgumentException("The id was less than zero."));

            //Returns rentals made by users who also rented the given media item.
            //TODO: Return a maximum number of media items of each media type. Should the method only return media of the same type as the given media - discuss 27.03
            var db = new DatabaseDataContext();
            //Finds the user accounts who rented the media.
            IQueryable<string> users = from rental in db.Rentals
                                       where rental.media_id == id
                                       select rental.User_account.user_name;
            //Finds the rentals made by all the users who rented the media.
            IQueryable<RentItDatabase.Rental> rentals = from rental in db.Rentals
                                                        where users.Contains(rental.User_account.user_name)
                                                        select rental;
            
            var books = new List<BookInfo>();
            var movies = new List<MovieInfo>();
            var songs = new List<SongInfo>();
            var albums = new List<AlbumInfo>();
            foreach (var rental in rentals)
            {
                //Adds each rental to their respective lists as *Info objects.
                switch (Util.MediaTypeOfValue(rental.Media.Media_type.name))
                {
                    case MediaType.Book: books.Add(GetBookInfo(rental.Media.Book.media_id));
                        break;
                    case MediaType.Movie: movies.Add(GetMovieInfo(rental.Media.Movie.media_id));
                        break;
                    case MediaType.Song: RentItDatabase.Rating songRatings = Util.GetMediaRating(rental.media_id, db);
                        MediaRating songRating = Util.CollectMediaReviews(rental.media_id, songRatings, db);
                        songs.Add(SongInfo.ValueOf(rental.Media.Song, songRating));
                        break;
                    case MediaType.Album: albums.Add(GetAlbumInfo(rental.Media.Album.media_id));
                        break;
                }
            }
            //Returns a MediaItems object containing lists of all the medias rented by the users who also rented the media with the given id.
            return new MediaItems(books, movies, albums, songs);
        }

        /// <author>Kenneth Søhrmann</author>
        /// <summary>
        /// See the interface specification of the method in IRentIt.cs for documentation
        /// of this method.
        /// </summary>
        public Account ValidateCredentials(AccountCredentials credentials)
        {
            if (credentials == null)
            {
                throw new FaultException<ArgumentException>(
                    new ArgumentException("The credentials-parameter is a null reference."));
            }

            DatabaseDataContext db;
            try
            {
                db = new DatabaseDataContext();
            }
            catch (Exception e)
            {
                throw new FaultException<Exception>(
                    new Exception("An internal error has occured. This is not related to the input.", e));
            }

            // The Account-instance to be retrieved from the database.
            RentItDatabase.Account account;
            try
            {
                account = (from ac in db.Accounts
                           where
                               ac.user_name.Equals(credentials.UserName)
                               && ac.password.Equals(credentials.HashedPassword) && ac.active
                           select ac).First();
            }
            catch (Exception)
            {
                throw new FaultException<InvalidCredentialsException>(
                    new InvalidCredentialsException("The submitted credentials are invalid."));
            }

            // The credentials has successfully been evaluated, return account details to caller.
            return Account.ValueOf(account);
        }

        /// <author>Kenneth Søhrmann</author>
        /// <summary>
        /// See the interface specification of the method in IRentIt.cs for documentation
        /// of this method.
        /// </summary>
        public bool CreateNewUser(Account newAccount)
        {
            if (newAccount == null)
            {
                throw new FaultException<ArgumentException>(
                   new ArgumentException("The newAccount-parameter is a null reference."));
            }

            // All information must be longer than 0 characters.
            if(newAccount.UserName.Length == 0 || newAccount.FullName.Length == 0 || newAccount.HashedPassword.Length == 0)
                throw new FaultException<UserCreationException>(
                    new UserCreationException("One or more pieces of information were empty."));
                

            // The e-mail address must adhere to a regex found on http://www.regular-expressions.info/email.html (reduced official standard)
            string emailRegex = @"[a-z0-9!#$%&'*+/=?^_`{|}~-]+(?:\.[a-z0-9!#$%&'*+/=?^_`{|}~-]+)*@(?:[a-z0-9](?:[a-z0-9-]*[a-z0-9])?\.)+[a-z0-9](?:[a-z0-9-]*[a-z0-9])?";
            if(!Regex.IsMatch(newAccount.Email, emailRegex))
                throw new FaultException<UserCreationException>(
                    new UserCreationException("The e-mail address is not valid."));

            DatabaseDataContext db;
            try
            {
                db = new DatabaseDataContext();
            }
            catch (Exception e)
            {
                throw new FaultException<Exception>(
                    new Exception("An internal error has occured. This is not related to the input.", e));
            }

            // If there exist an account with the submitted user name...
            if (db.Accounts.Exists(ac => ac.user_name.Equals(newAccount.UserName)))
            {
                // ...the request is told so.
                throw new FaultException<UserCreationException>(
                    new UserCreationException("The specified user name is already in use."));
            }

            // The user name is free, create a new instance with the data provided.
            var baseAccount = new RentItDatabase.Account
                {
                    user_name = newAccount.UserName,
                    full_name = newAccount.FullName,
                    email = newAccount.Email,
                    password = newAccount.HashedPassword,
                    active = true
                };
            var userAccount = new User_account { credit = 0, Account = baseAccount };

            try
            {
                db.User_accounts.InsertOnSubmit(userAccount);
                db.SubmitChanges();
            }
            catch (Exception e)
            {
                throw new FaultException<Exception>(
                    new Exception("An internal error has occured. This is not related to the input.", e));
            }

            return true;
        }

        /// <author>Jacob Rasmussen.</author>
        /// <summary>
        /// 
        /// </summary>
        /// <param name="credentials"></param>
        public UserAccount GetAllCustomerData(AccountCredentials credentials)
        {
            Account account = ValidateCredentials(credentials);
            
            var db = new DatabaseDataContext();
            User_account userAccount = (from user in db.User_accounts
                                        where user.Account.user_name.Equals(account.UserName)
                                        select user).First();

            //List of rentals made by the user. 
            var userRentals = new List<Rental>();
            if (userAccount.Rentals.Count > 0)
            {
                foreach (var rental in userAccount.Rentals)
                {
                    //List of mediareviews to be passed in with the new customer object.
                    var mediaReviews = new List<MediaReview>();
                    //Fills the mediareviews-list with MediaReview-objects containing info from db.
                    foreach (var review in rental.Media.Reviews)
                    {
                        mediaReviews.Add(new MediaReview(review.media_id, review.user_name, review.review1, (Rating)review.rating, review.timestamp));
                    }
                    //The rating of the rental. Used when creating a SongInfo object.
                    var mediaRating = new MediaRating(
                        rental.Media.Rating.ratings_count, (float)rental.Media.Rating.avg_rating, mediaReviews);
                    //Fills the userRentals-list with Rental-objects containing info from db.
                    switch (Util.MediaTypeOfValue(rental.Media.Media_type.name))
                    {
                        case MediaType.Book:
                            userRentals.Add(new Rental(GetBookInfo(rental.media_id), rental.start_time, rental.end_time));
                            break;
                        case MediaType.Movie:
                            userRentals.Add(new Rental(GetMovieInfo(rental.media_id), rental.start_time, rental.end_time));
                            break;
                        case MediaType.Song:
                            userRentals.Add(new Rental(SongInfo.ValueOf(rental.Media.Song, mediaRating), rental.start_time, rental.end_time));
                            break;
                        case MediaType.Album:
                            userRentals.Add(new Rental(GetAlbumInfo(rental.media_id), rental.start_time, rental.end_time));
                            break;
                    }
                }
            }

            return new UserAccount(userAccount.user_name, userAccount.Account.full_name, userAccount.Account.email,
                userAccount.Account.password, userAccount.credit, userRentals);
        }

        /// <author>Jacob Rasmussen.</author>
        /// <summary>
        /// 
        /// </summary>
        /// <param name="credentials"></param>
        public PublisherAccount GetAllPublisherData(AccountCredentials credentials)
        {
            Account account = ValidateCredentials(credentials);
            
            var db = new DatabaseDataContext();
            Publisher_account publisherAccount = (from publisher in db.Publisher_accounts
                                                  where publisher.Account.user_name.Equals(account.UserName)
                                                  select publisher).First();
            //Medias published by the given publisher account.
            IQueryable<RentItDatabase.Media> publishedMedias = from media in db.Medias
                                                               where media.publisher_id.Equals(publisherAccount.publisher_id)
                                                               select media;
            var books = new List<BookInfo>();
            var movies = new List<MovieInfo>();
            var songs = new List<SongInfo>();
            var albums = new List<AlbumInfo>();
            if (publishedMedias.Count() > 0)
            {
                foreach (var media in publishedMedias)
                {
                    //Fills each list with the respective *Info-objects.
                    switch (Util.MediaTypeOfValue(media.Media_type.name))
                    {
                        case MediaType.Book:
                            books.Add(GetBookInfo(media.Book.media_id));
                            break;
                        case MediaType.Movie:
                            movies.Add(GetMovieInfo(media.Movie.media_id));
                            break;
                        case MediaType.Song:
                            RentItDatabase.Rating songRatings = Util.GetMediaRating(media.id, db);
                            MediaRating songRating = Util.CollectMediaReviews(media.id, songRatings, db);
                            songs.Add(SongInfo.ValueOf(media.Song, songRating));
                            break;
                        case MediaType.Album:
                            albums.Add(GetAlbumInfo(media.Album.media_id));
                            break;
                    }
                }
            }

            //Object containing the four lists of published items. Passed in with the new PublisherAccount-object.
            var mediaItems = new MediaItems(books, movies, albums, songs);
            return new PublisherAccount(publisherAccount.user_name, publisherAccount.Account.full_name,
                publisherAccount.Account.email, publisherAccount.Account.password, publisherAccount.Publisher.title, mediaItems);
        }

        /// <author>Kenneth Søhrmann</author>
        /// <summary>
        /// See the interface specification of the method in IRentIt.cs for documentation
        /// of this method.
        /// </summary>
        public bool UpdateAccountInfo(AccountCredentials credentials, Account account)
        {
            if (account == null)
            {
                throw new FaultException<ArgumentException>(
                    new ArgumentException("The account-parameter is a null reference."));
            }

            ValidateCredentials(credentials);

            // The credentials was successfully validated.
            // Retrieve the corresponding account from the database.
            try {
                var db = new DatabaseDataContext();

                RentItDatabase.Account dbAccount =
                    (from acc in db.Accounts
                     where acc.user_name.Equals(credentials.UserName)
                     select acc).First();

                // Update the database with the new submitted data.
                dbAccount.full_name = account.FullName;
                dbAccount.email = account.Email;
                dbAccount.password = account.HashedPassword;

                // Submit the changes to the database.
                db.SubmitChanges();
            } catch (Exception e) {
                throw new FaultException<Exception>(
                    new Exception("An internal error has occured. This is not related to the input.", e));
            }

            return true;
        }

        /// <author>Per Mortensen</author>
        /// <summary>
        /// 
        /// </summary>
        /// <param name="credentials"></param>
        /// <param name="addAmount"></param>
        /// <returns></returns>
        public bool AddCredits(AccountCredentials credentials, uint addAmount)
        {
            ValidateCredentials(credentials);

            try {
                var db = new DatabaseDataContext();
            
                IQueryable<User_account> userAccount = from user in db.User_accounts
                                                       where user.user_name.Equals(credentials.UserName)
                                                       select user;

                userAccount.First().credit += (int)addAmount;
                db.SubmitChanges();
            } catch(Exception e) {
                throw new FaultException<Exception>(
                    new Exception("An internal error has occured. This is not related to the input.", e));
            }

            return true;
        }

        /// <author>Lars Toft Jacobsen</author>
        /// <summary>
        /// Rent media
        /// </summary>
        /// <param name="mediaId"></param>
        /// <param name="credentials"></param>
        /// <returns></returns>
        public bool RentMedia(int mediaId, AccountCredentials credentials)
        {
            Account account = ValidateCredentials(credentials);

            try {
                var db = new DatabaseDataContext();
                var r = new RentItDatabase.Rental {
                                                      user_name = account.UserName,
                                                      media_id = mediaId,
                                                      start_time = DateTime.Now,
                                                      end_time = DateTime.Now.AddDays(30)
                                                  };

                db.Rentals.InsertOnSubmit(r);
                db.SubmitChanges();
            } catch(Exception e) {
                throw new FaultException<Exception>(
                    new Exception("An internal error has occured. This is not related to the input.", e));
            }

            return true;
        }

        /// <author>Lars Toft Jacobsen</author>
        /// <summary>
        /// Publish new media
        /// </summary>
        /// <param name="info"></param>
        /// <param name="credentials"></param>
        /// <returns></returns>
        public bool PublishMedia(MediaInfo info, AccountCredentials credentials)
        {
            Account account = ValidateCredentials(credentials);

            if(!Util.IsPublisher(account))
                throw new FaultException<InvalidCredentialsException>(
                    new InvalidCredentialsException("This user is not a publisher."));

            try {
                var db = new DatabaseDataContext();

                // fetch mediatype and genre id's
                Media_type mtype = (from t in db.Media_types
                                    where t.name.Equals(info.Type)
                                    select t).First();
                Genre genre = (from g in db.Genres
                               where g.name.Equals(info.Genre) && g.media_type.Equals(mtype)
                               select g).First();
                Publisher publisher = (from p in db.Publishers
                                       where p.title.Equals(info.Publisher)
                                       select p).First();

                var newMedia = new RentItDatabase.Media {
                    title = info.Title,
                    genre_id = genre.id,
                    type_id = mtype.id,
                    price = info.Price,
                    release_date = info.ReleaseDate,
                    publisher_id = publisher.id
                };

                db.Medias.InsertOnSubmit(newMedia);
                db.SubmitChanges();
            } catch(Exception e) {
                throw new FaultException<Exception>(
                    new Exception("An internal error has occured. This is not related to the input.", e));
            }
            
            return true;
        }

        /// <author>Lars Toft Jacobsen</author>
        /// <summary>
        /// Delete user account from RentIt database. Actually the
        /// user is only invalidated by setting the active flag to false.
        /// </summary>
        /// <param name="credentials"></param>
        /// <returns></returns>
        public bool DeleteAccount(AccountCredentials credentials)
        {
            // validate credentials
            Account account = ValidateCredentials(credentials);

            try {
                var db = new DatabaseDataContext();
                RentItDatabase.Account acctResult = (from user in db.Accounts
                                                     where user.user_name.Equals(account.UserName)
                                                     select user).First();

<<<<<<< HEAD
            // set active flag to false (invalidate)
            acctResult.active = false;

            // submit changes
            try {
                db.SubmitChanges();
            }
            catch {
                return false;
            }

            // everything went well
=======
                // set active flag
                acctResult.active = false;
                db.SubmitChanges();
            } catch(Exception e) {
                throw new FaultException<Exception>(
                    new Exception("An internal error has occured. This is not related to the input.", e));
            }
            
>>>>>>> f0a11744
            return true;
        }

        /// <author>Per Mortensen</author>
        /// <summary>
        /// 
        /// </summary>
        /// <param name="newData"></param>
        /// <param name="credentials"></param>
        /// <returns></returns>
        public bool UpdateMediaMetadata(MediaInfo newData, AccountCredentials credentials)
        {
            ValidateCredentials(credentials);

            DatabaseDataContext db;
            try {
                db = new DatabaseDataContext();
            } catch(Exception e) {
                throw new FaultException<Exception>(
                    new Exception("An internal error has occured. This is not related to the input.", e));
            }

            // Is publisher authorized for this media?
            if(!Util.IsPublisherAuthorized(newData.Id, credentials, db, this))
                throw new FaultException<InvalidCredentialsException>(
                    new InvalidCredentialsException("This user is not authorized to update this media."));

            try {
                // find media based on id
                IQueryable<Media> mediaResult = from m in db.Medias where m.id == newData.Id select m;
                if(mediaResult.Count() <= 0) // media was not found
                    return false;
                Media media = mediaResult.First();

                // find new genre id based on genre name
                IQueryable<int> genreResult = from g in db.Genres where g.name.Equals(newData.Genre) select g.id;
                if(genreResult.Count() <= 0) // genre was not found
                    return false;
                int genreId = genreResult.First();

                // update general metadata
                media.genre_id = genreId;
                media.price = newData.Price;
                media.release_date = newData.ReleaseDate;
                media.title = newData.Title;

                // update type-specific metadata
                switch(newData.Type) {
                    case MediaType.Album:
                        var newAlbumData = (AlbumInfo)newData;
                        Album album = media.Album;
                        album.album_artist = newAlbumData.AlbumArtist;
                        album.description = newAlbumData.Description;
                        break;
                    case MediaType.Book:
                        var newBookData = (BookInfo)newData;
                        Book book = media.Book;
                        book.author = newBookData.Author;
                        book.pages = newBookData.Pages;
                        book.summary = newBookData.Summary;
                        break;
                    case MediaType.Movie:
                        var newMovieData = (MovieInfo)newData;
                        Movie movie = media.Movie;
                        movie.director = newMovieData.Director;
                        movie.length = (int)newMovieData.Duration.TotalSeconds;
                        movie.summary = newMovieData.Summary;
                        break;
                    case MediaType.Song:
                        var newSongData = (SongInfo)newData;
                        Song song = media.Song;
                        song.artist = newSongData.Artist;
                        song.length = (int)newSongData.Duration.TotalSeconds;
                        break;
                }

                db.SubmitChanges();
            } catch(Exception e) {
                throw new FaultException<Exception>(
                    new Exception("An internal error has occured. This is not related to the input.", e));
            }

            return true;
        }

        /// <author>Per Mortensen</author>
        /// <summary>
        /// 
        /// </summary>
        /// <param name="mediaId"></param>
        /// <param name="credentials"></param>
        /// <returns></returns>
        public bool DeleteMedia(int mediaId, AccountCredentials credentials)
        {
            ValidateCredentials(credentials);

            DatabaseDataContext db;
            try {
                db = new DatabaseDataContext();
            } catch(Exception e) {
                throw new FaultException<Exception>(
                    new Exception("An internal error has occured. This is not related to the input.", e));
            }

            // Is publisher authorized for this media?
            if(!Util.IsPublisherAuthorized(mediaId, credentials, db, this))
                throw new FaultException<InvalidCredentialsException>(
                    new InvalidCredentialsException("This user is not authorized to delete this media."));

            try {
                // find media based on id
                IQueryable<Media> mediaResult = from m in db.Medias where m.id == mediaId select m;
                if(mediaResult.Count() <= 0) // media was not found
                    return false;

                Media media = mediaResult.First();
                db.Medias.DeleteOnSubmit(media);
                db.SubmitChanges();
            } catch(Exception e) {
                throw new FaultException<Exception>(
                    new Exception("An internal error has occured. This is not related to the input.", e));
            }

            return true;
        }

        public Uri GetMediaUri(string mediaId, AccountCredentials credentials)
        {
            throw new NotImplementedException();
        }

        /// <author>Per Mortensen</author>
        /// <summary>
        /// 
        /// </summary>
        /// <param name="mediaType"></param>
        /// <returns></returns>
        public List<string> GetAllGenres(MediaType mediaType)
        {
            DatabaseDataContext db;
            try {
                db = new DatabaseDataContext();
            } catch(Exception) {
                throw new FaultException<Exception>(
                    new Exception("An internal error has occured. This is not related to the input."));
            }

            string typeString = Util.StringValueOfMediaType(mediaType);
            IQueryable<string> genreResult;

            try {
                if(!typeString.Equals(Util.StringValueOfMediaType(MediaType.Any)))
                    // find genres for specific media type
                    genreResult = from t in db.Genres where t.Media_type1.name.Equals(typeString) select t.name;
                else // get all genres (any media type)
                    genreResult = from t in db.Genres select t.name;
            } catch(Exception e) {
                throw new FaultException<Exception>(
                    new Exception("An internal error has occured. This is not related to the input.", e));
            }

            return genreResult.ToList();
        }

        /// <author>Kenneth Søhrmann</author>
        public bool SubmitReview(MediaReview review, AccountCredentials credentials)
        {
            // Validate the credentials.
            ValidateCredentials(credentials);

            // Check if the user name of the credentials match the one of the review.
            if (!credentials.UserName.Equals(review.UserName))
            {
                throw new FaultException<ArgumentException>(
                    new ArgumentException("The user name specified in review does not match that of the credentials."));
            }

            DatabaseDataContext db;
            try
            {
                db = new DatabaseDataContext();
            }
            catch (Exception)
            {
                throw new FaultException<Exception>(
                    new Exception("An internal error has occured. This is not related to the input."));
            }

            // Get the media instance reviewed.
            RentItDatabase.Media media;
            try
            {
                media = (from m in db.Medias
                         where m.id.Equals(review.MediaId)
                         select m).First();
            }
            catch (Exception)
            {
                throw new FaultException<ArgumentException>(
                    new ArgumentException("The specified media id does not exist."));
            }

            // Get the account of the reviewer.
            RentItDatabase.User_account userAccount;
            try
            {
                userAccount = (from u in db.User_accounts
                               where u.user_name.Equals(review.UserName)
                               select u).First();
            }
            catch (Exception)
            {
                throw new FaultException<ArgumentException>(
                    new ArgumentException("Only user accounts can add reviews. If it fails with a user account, an internal error has occured."));
            }

            // Create a new database-entry of the submitted review.
            var dbReview = new RentItDatabase.Review
            {
                Media = media,
                media_id = review.MediaId,
                review1 = review.ReviewText,
                rating = Util.ValueOfRating(review.Rating),
                timestamp = review.Timestamp,
                User_account = userAccount,
                user_name = review.UserName
            };

            try
            {
                db.Reviews.InsertOnSubmit(dbReview);

                // Calculate new average rating and rating count.
                double avgRating = media.Rating.avg_rating;
                int numOfRatings = media.Rating.ratings_count;
                media.Rating.avg_rating = ((avgRating * numOfRatings) + Util.ValueOfRating(review.Rating))
                                          / (numOfRatings + 1);
                media.Rating.ratings_count = numOfRatings + 1;

                db.SubmitChanges();
            }
            catch (Exception)
            {
                throw new FaultException<Exception>(
                    new Exception("An internal error has occured. This is not related to the input."));
            }

            return true;
        }
    }
}<|MERGE_RESOLUTION|>--- conflicted
+++ resolved
@@ -683,27 +683,13 @@
         {
             // validate credentials
             Account account = ValidateCredentials(credentials);
+            if (account == null) return false;
 
             try {
                 var db = new DatabaseDataContext();
                 RentItDatabase.Account acctResult = (from user in db.Accounts
                                                      where user.user_name.Equals(account.UserName)
                                                      select user).First();
-
-<<<<<<< HEAD
-            // set active flag to false (invalidate)
-            acctResult.active = false;
-
-            // submit changes
-            try {
-                db.SubmitChanges();
-            }
-            catch {
-                return false;
-            }
-
-            // everything went well
-=======
                 // set active flag
                 acctResult.active = false;
                 db.SubmitChanges();
@@ -712,7 +698,6 @@
                     new Exception("An internal error has occured. This is not related to the input.", e));
             }
             
->>>>>>> f0a11744
             return true;
         }
 
