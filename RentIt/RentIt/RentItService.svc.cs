--- conflicted
+++ resolved
@@ -732,8 +732,6 @@
                 throw new FaultException<Exception>(
                     new Exception("An internal error has occured. This is not related to the input.", e));
             }
-
-            return true;
         }
 
         /// <author>Lars Toft Jacobsen</author>
@@ -964,7 +962,7 @@
             return true;
         }
 
-<<<<<<< HEAD
+        /*
         /// <author>Lars Toft Jacobsen</author>
         /// <summary>
         /// Fetches a file with metadata from the database by id
@@ -1067,10 +1065,14 @@
             }
 
         }
-
-=======
->>>>>>> d21d5dc7
+        */
+
         /// <author>Per Mortensen</author>
+        /// <summary>
+        /// 
+        /// </summary>
+        /// <param name="mediaType"></param>
+        /// <returns></returns>
         public List<string> GetAllGenres(MediaType mediaType)
         {
             DatabaseDataContext db;
