﻿namespace RentIt
{
    using System;
    using System.Collections.Generic;

    using RentItDatabase;

    using System.Linq;

    public class RentItService : IRentIt
    {
        /// <author>Kenneth Søhrmann</author>
        /// <summary>
        /// See the interface specification of the method in IRentIt.cs for documentation
        /// of this method. 
        /// </summary>
        public BookInfo GetBookInfo(int id)
        {
            var db = new DatabaseDataContext();

            // Get the book.
            RentItDatabase.Book book;
            try
            {
                book = (from b in db.Books
                        where b.media_id.Equals(id)
                        select b).First();
            }

            // If no entity was found, the specified id does not excist.
            catch (Exception)
            {
                return null;
            }

            // Get the rating data of the book.
            RentItDatabase.Rating rating = Util.GetMediaRating(book.media_id, db);

            // Get all the user reviews of the book.
            MediaRating mediaRating = Util.CollectMediaReviews(book.media_id, rating, db);

            return RentIt.BookInfo.ValueOf(book, mediaRating);
        }

        /// <author>Kenneth Søhrmann</author>
        /// <summary>
        /// See the interface specification of the method in IRentIt.cs for documentation
        /// of this method.
        /// </summary>
        public MovieInfo GetMovieInfo(int id)
        {
            var db = new DatabaseDataContext();

            // Get the movie.
            Movie movie;
            try
            {
                movie = (from m in db.Movies where m.media_id.Equals(id) select m).First();
            }

            // If no entity was found, the specified id does not excist.
            catch (Exception)
            {
                return null;
            }

            RentItDatabase.Rating rating = Util.GetMediaRating(movie.media_id, db);

            MediaRating mediaRating = Util.CollectMediaReviews(movie.media_id, rating, db);

            return RentIt.MovieInfo.ValueOf(movie, mediaRating);
        }

        /// <author>Kenneth Søhrmann</author>
        /// <summary>
        /// See the interface specification of the method in IRentIt.cs for documentation
        /// of this method.
        /// </summary>
        public AlbumInfo GetAlbumInfo(int id)
        {
            var db = new DatabaseDataContext();

            // Get the Album
            RentItDatabase.Album album;
            try
            {
                album = (from a in db.Albums
                         where a.media_id.Equals(id)
                         select a).First();
            }

            // If no entity was found, the specified id does not excist.
            catch (Exception)
            {
                return null;
            }

            RentItDatabase.Rating rating = Util.GetMediaRating(album.media_id, db);

            MediaRating mediaRating = Util.CollectMediaReviews(album.media_id, rating, db);

            // Collect album songs
            IQueryable<Song> songs = from s in db.Songs
                                                    where s.media_id.Equals(album.media_id)
                                                    select s;

            // Collect data of all the songs contained in the album.
            List<RentIt.SongInfo> albumSongs = songs.Select(song => Util.GetSongInfo(song.media_id)).ToList();

            return RentIt.AlbumInfo.ValueOf(album, albumSongs, mediaRating);
        }

        /// <author>Kenneth Søhrmann</author>
        /// <summary>
        /// See the interface specification of the method in IRentIt.cs for documentation
        /// of this method.
        /// </summary>
        public MediaItems GetMediaItems(MediaCriteria criteria)
        {
            // If the criteria is a null reference, return null.
            if (criteria == null)
            {
                return null;
            }

            var db = new DatabaseDataContext();

            // Get medias based on the media type.
            IQueryable<RentItDatabase.Media> medias;
            string mediaType = Util.StringValueOfMediaType(criteria.Type);

            // If the value is specified to "any", all medias of the database is retrieved.
            if (mediaType.Equals("any"))
            {
                medias = from media in db.Medias
                         select media;
            }
            else
            {
                medias = from media in db.Medias
                         where media.Media_type.name.Equals(mediaType)
                         select media;
            }

            // Sort the above medias as requested in the criterias.
            IQueryable<Media> orderedMedias = Util.OrderMedia(medias, criteria);

            // Filter the above medias after the genre if specified in the criteria.
            if (!criteria.Genre.Equals(String.Empty))
            {
                orderedMedias = from media in orderedMedias
                                where
                                    media.Genre.name.Contains(
                                        criteria.Genre)
                                select media;
            }

            if (!criteria.SearchText.Equals(String.Empty))
            {
                orderedMedias =
                    orderedMedias.Where(
                        media => Util.GetMediaMetadataAsString(media).Contains(criteria.SearchText));
            }

            // Apply the offset and limit of the number of medias to return as specified.
            IQueryable<Media> finalMediaList =
                orderedMedias.Skip(criteria.Offset).Take(criteria.Limit);

            return Util.CompileMedias(finalMediaList, this);
        }

        /// <author>Jacob Rasmussen.</author>
        /// <summary>
        /// 
        /// </summary>
        /// <param name="id"></param>
        /// <returns></returns>
        public MediaItems GetAlsoRentedItems(int id)
        {
            //Issue 101: As of yet the service finds the first user on the list of users, who have rented the media, 
            //and returns lists of all other rentals by that user. What if the user has no other rented items? 
            //Should it keep finding new users until a specific number of related media items have been found?
            //TODO: Find a specific number of media items and handle cases where the media has not been rented by anyone before.
            var db = new DatabaseDataContext();
            //Finds the user who rented the media.
            User_account user = (from rental in db.Rentals
                                 where rental.media_id == id
                                 select rental.User_account).First();
            var books = new List<BookInfo>();
            var movies = new List<MovieInfo>();
            var songs = new List<SongInfo>();
            var albums = new List<AlbumInfo>();
            foreach (var rental in user.Rentals)
            {
                //Adds each rental to their respective lists as *Info objects.
                switch (Util.MediaTypeOfValue(rental.Media.Media_type.name))
                {
                    case MediaType.Book: books.Add(GetBookInfo(rental.Media.Book.media_id));
                        break;
                    case MediaType.Movie: movies.Add(GetMovieInfo(rental.Media.Movie.media_id));
                        break;
                    case MediaType.Song: RentItDatabase.Rating songRatings = Util.GetMediaRating(rental.media_id, db);
                        MediaRating songRating = Util.CollectMediaReviews(rental.media_id, songRatings, db);
                        songs.Add(SongInfo.ValueOf(rental.Media.Song, songRating));
                        break;
                    case MediaType.Album: albums.Add(GetAlbumInfo(rental.Media.Album.media_id));
                        break;
                }
            }
            return new MediaItems(books, movies, albums, songs);
        }

        /// <author>Kenneth Søhrmann</author>
        /// <summary>
        /// See the interface specification of the method in IRentIt.cs for documentation
        /// of this method.
        /// </summary>
        public Account ValidateCredentials(AccountCredentials credentials)
        {
            if (credentials == null)
            {
                return null;
            }

            var db = new DatabaseDataContext();

            IQueryable<RentItDatabase.Account> accounts =
                                  from ac in db.Accounts
                                  where
                                      ac.user_name.Equals(credentials.UserName)
                                      && ac.password.Equals(credentials.HashedPassword)
                                      && ac.active
                                  select ac;

            if (accounts.Count() <= 0)
                return null;

            // The credentials has successfully been evaluated, return account details to caller.
            return Account.ValueOf(accounts.First());
        }

        /// <author>Kenneth Søhrmann</author>
        /// <summary>
        /// See the interface specification of the method in IRentIt.cs for documentation
        /// of this method.
        /// </summary>
        public bool CreateNewUser(Account newAccount)
        {
            if (newAccount == null)
            {
                return false;
            }

            var db = new DatabaseDataContext();

            // If there exist an account with the submitted user name...
            if (db.Accounts.Exists(ac => ac.user_name.Equals(newAccount.UserName)))
            {
                // ...the request is told so.
                throw new UserCreationException("The specified user name is already in use");
            }

            // The user name is free, create a new instance with the data provided.
            var baseAccount = new RentItDatabase.Account
                {
                    user_name = newAccount.UserName,
                    full_name = newAccount.FullName,
                    email = newAccount.Email,
                    password = newAccount.HashedPassword
                };
            var userAccount = new User_account { credit = 0, Account = baseAccount };

            db.User_accounts.InsertOnSubmit(userAccount);
            db.SubmitChanges();
            return true;
        }

        /// <author>Jacob Rasmussen.</author>
        /// <summary>
        /// 
        /// </summary>
<<<<<<< HEAD
        /// <param name="credentials"></param>
        /// <returns></returns>
=======
>>>>>>> f1404c52
        public UserAccount GetAllCustomerData(AccountCredentials credentials)
        {
            Account account = ValidateCredentials(credentials);
            var db = new DatabaseDataContext();
            User_account userAccount = (from user in db.User_accounts
                                        where user.Account.email.Equals(account.Email)
                                        select user).First();
            //List of rentals made by the user. 
            var userRentals = new List<Rental>();
            if (userAccount.Rentals.Count > 0)
            {
                foreach (var rental in userAccount.Rentals)
                {
                    //List of mediareviews to be passed in with the new customer object.
                    var mediaReviews = new List<MediaReview>();
                    //Fills the mediareviews-list with MediaReview-objects containing info from db.
                    foreach (var review in rental.Media.Reviews)
                    {
                        mediaReviews.Add(new MediaReview(review.timestamp, review.user_name, review.review1, (Rating)review.rating));
                    }
                    //The rating of the rental. Used when creating a SongInfo object.
                    var mediaRating = new MediaRating(
                        rental.Media.Rating.ratings_count, (float)rental.Media.Rating.avg_rating, mediaReviews);
                    //Fills the userRentals-list with Rental-objects containing info from db.
                    switch (Util.MediaTypeOfValue(rental.Media.Media_type.name))
                    {
                        case MediaType.Book:
                            userRentals.Add(new Rental(GetBookInfo(rental.media_id), rental.start_time, rental.end_time));
                            break;
                        case MediaType.Movie:
                            userRentals.Add(new Rental(GetMovieInfo(rental.media_id), rental.start_time, rental.end_time));
                            break;
                        case MediaType.Song:
                            userRentals.Add(new Rental(SongInfo.ValueOf(rental.Media.Song, mediaRating), rental.start_time, rental.end_time));
                            break;
                        case MediaType.Album:
                            userRentals.Add(new Rental(GetAlbumInfo(rental.media_id), rental.start_time, rental.end_time));
                            break;
                    }
                }
            }
            return new UserAccount(userAccount.user_name, userAccount.Account.full_name, userAccount.Account.email,
                userAccount.Account.password, userAccount.credit, userRentals);
        }

        /// <author>Jacob Rasmussen.</author>
        /// <summary>
        /// 
        /// </summary>
<<<<<<< HEAD
        /// <param name="credentials"></param>
        /// <returns></returns>
=======
>>>>>>> f1404c52
        public PublisherAccount GetAllPublisherData(AccountCredentials credentials)
        {
            Account account = ValidateCredentials(credentials);
            var db = new DatabaseDataContext();
            Publisher_account publisherAccount = (from publisher in db.Publisher_accounts
                                                  where publisher.Account.email.Equals(account.Email)
                                                  select publisher).First();
            //Medias published by the given publisher account.
            IQueryable<RentItDatabase.Media> publishedMedias = from media in db.Medias
                                                               where media.publisher_id.Equals(publisherAccount.publisher_id)
                                                               select media;
            var books = new List<BookInfo>();
            var movies = new List<MovieInfo>();
            var songs = new List<SongInfo>();
            var albums = new List<AlbumInfo>();
            if (publishedMedias.Count() > 0)
            {
                foreach (var media in publishedMedias)
                {
                    //Fills each list with the respective *Info-objects.
                    switch (Util.MediaTypeOfValue(media.Media_type.name))
                    {
                        case MediaType.Book:
                            books.Add(GetBookInfo(media.Book.media_id));
                            break;
                        case MediaType.Movie:
                            movies.Add(GetMovieInfo(media.Movie.media_id));
                            break;
                        case MediaType.Song:
                            RentItDatabase.Rating songRatings = Util.GetMediaRating(media.id, db);
                            MediaRating songRating = Util.CollectMediaReviews(media.id, songRatings, db);
                            songs.Add(SongInfo.ValueOf(media.Song, songRating));
                            break;
                        case MediaType.Album:
                            albums.Add(GetAlbumInfo(media.Album.media_id));
                            break;
                    }
                }
            }
            //Object containing the four lists of published items. Passed in with the new PublisherAccount-object.
            var mediaItems = new MediaItems(books, movies, albums, songs);
            return new PublisherAccount(publisherAccount.user_name, publisherAccount.Account.full_name,
                publisherAccount.Account.email, publisherAccount.Account.password, publisherAccount.Publisher.title, mediaItems);
        }

        /// <author>Kenneth Søhrmann</author>
        /// <summary>
        /// See the interface specification of the method in IRentIt.cs for documentation
        /// of this method.
        /// </summary>
        public bool UpdateAccountInfo(AccountCredentials credentials, Account account)
        {
            if (account == null)
            {
                return false;
            }
            if (ValidateCredentials(credentials) == null)
            {
                return false;
            }

            // The credentials was successfully validated.
            // Retrieve the corresponding account from the database.
            var db = new DatabaseDataContext();
            RentItDatabase.Account dbAccount = (from acc in db.Accounts
                                                where acc.user_name.Equals(credentials.UserName)
                                                select acc).First();

            // Update the database with the new submitted data.
            dbAccount.full_name = account.FullName;
            dbAccount.email = account.Email;
            dbAccount.password = account.HashedPassword;

            // Submit the changes to the database.
            db.SubmitChanges();
            return true;
        }

        /// <author>Per Mortensen</author>
        /// <summary>
        /// 
        /// </summary>
        /// <param name="credentials"></param>
        /// <param name="addAmount"></param>
        /// <returns></returns>
        public bool AddCredits(AccountCredentials credentials, uint addAmount)
        {
            Account account = ValidateCredentials(credentials);
            var db = new DatabaseDataContext();

            IQueryable<User_account> userAccount = from user in db.User_accounts
                                                   where user.user_name.Equals(account.UserName)
                                                   select user;
            if (userAccount.Count() <= 0)
                return false;

            userAccount.First().credit += (int)addAmount;
            db.SubmitChanges();
            return true;
        }

        /// <author>Lars Toft Jacobsen</author>
        /// <summary>
        /// Rent media
        /// </summary>
        /// <param name="mediaId"></param>
        /// <param name="credentials"></param>
        /// <returns></returns>
        public bool RentMedia(int mediaId, AccountCredentials credentials)
        {
            Account account = ValidateCredentials(credentials);
            if (account == null) return false;

            var db = new DatabaseDataContext();
            var r = new RentItDatabase.Rental {
                user_name = account.UserName,
                media_id = mediaId,
                start_time = DateTime.Now,
                end_time = DateTime.Now.AddDays(30)
            };

            db.Rentals.InsertOnSubmit(r);
            db.SubmitChanges();
            return true;
        }

        /// <author>Lars Toft Jacobsen</author>
        /// <summary>
        /// Publish new media
        /// </summary>
        /// <param name="info"></param>
        /// <param name="credentials"></param>
        /// <returns></returns>
        public bool PublishMedia(MediaInfo info, AccountCredentials credentials)
        {
            var db = new DatabaseDataContext();

            // fetch mediatype and genre id's
            Media_type mtype = (from t in db.Media_types
                                where t.name.Equals(info.Type)
                                select t).First();
            Genre genre = (from g in db.Genres
                           where g.name.Equals(info.Genre) && g.media_type.Equals(mtype)
                           select g).First();
            Publisher publisher = (from p in db.Publishers
                                   where p.title.Equals(info.Publisher)
                                   select p).First();

            var newMedia = new RentItDatabase.Media {
                title = info.Title,
                genre_id = genre.id,
                type_id = mtype.id,
                price = info.Price,
                release_date = info.ReleaseDate,
                publisher_id = publisher.id
            };

            db.Medias.InsertOnSubmit(newMedia);
            db.SubmitChanges();
            return true;
        }

        /// <author>Lars Toft Jacobsen</author>
        /// <summary>
        /// Delete user account from RentIt database. Actually the
        /// user is only invalidated by setting the active flag to false.
        /// </summary>
        /// <param name="credentials"></param>
        /// <returns></returns>
        public bool DeleteAccount(AccountCredentials credentials)
        {

            // validate credentials and return false if null
            Account account = ValidateCredentials(credentials);
            if (account == null) return false;

            var db = new DatabaseDataContext();
            RentItDatabase.Account acctResult = (from user in db.Accounts
                                                 where user.user_name.Equals(account.UserName)
                                                 select user).First();

            // set active flag
            acctResult.active = false;
            db.SubmitChanges();
            return true;
        }

        /// <author>Per Mortensen</author>
        /// <summary>
        /// 
        /// </summary>
        /// <param name="newData"></param>
        /// <param name="credentials"></param>
        /// <returns></returns>
        public bool UpdateMediaMetadata(MediaInfo newData, AccountCredentials credentials)
        {
            var db = new DatabaseDataContext();
            if (!Util.IsPublisherAuthorized(newData.Id, credentials, db, this))
                return false;

            // find media based on id
            IQueryable<Media> mediaResult = from m in db.Medias
                                            where m.id == newData.Id
                                            select m;
            if (mediaResult.Count() <= 0) // media was not found
                return false;
            Media media = mediaResult.First();

            // find new genre id based on genre name
            IQueryable<int> genreResult = from g in db.Genres
                                          where g.name.Equals(newData.Genre)
                                          select g.id;
            if (genreResult.Count() <= 0) // genre was not found
                return false;
            int genreId = genreResult.First();

            // update general metadata
            media.genre_id = genreId;
            media.price = newData.Price;
            media.release_date = newData.ReleaseDate;
            media.title = newData.Title;

            // update type-specific metadata
            switch (newData.Type)
            {
                case MediaType.Album:
                    var newAlbumData = (AlbumInfo)newData;
                    Album album = media.Album;
                    album.album_artist = newAlbumData.AlbumArtist;
                    album.description = newAlbumData.Description;
                    break;
                case MediaType.Book:
                    var newBookData = (BookInfo)newData;
                    Book book = media.Book;
                    book.author = newBookData.Author;
                    book.pages = newBookData.Pages;
                    book.summary = newBookData.Summary;
                    break;
                case MediaType.Movie:
                    var newMovieData = (MovieInfo)newData;
                    Movie movie = media.Movie;
                    movie.director = newMovieData.Director;
                    movie.length = (int)newMovieData.Duration.TotalSeconds;
                    movie.summary = newMovieData.Summary;
                    break;
                case MediaType.Song:
                    var newSongData = (SongInfo)newData;
                    Song song = media.Song;
                    song.artist = newSongData.Artist;
                    song.length = (int)newSongData.Duration.TotalSeconds;
                    break;
            }

            db.SubmitChanges();
            return true;
        }

        /// <author>Per Mortensen</author>
        /// <summary>
        /// 
        /// </summary>
        /// <param name="mediaId"></param>
        /// <param name="credentials"></param>
        /// <returns></returns>
        public bool DeleteMedia(int mediaId, AccountCredentials credentials)
        {
            var db = new DatabaseDataContext();
            if (!Util.IsPublisherAuthorized(mediaId, credentials, db, this))
                return false;

            // find media based on id
            IQueryable<Media> mediaResult = from m in db.Medias
                                            where m.id == mediaId
                                            select m;
            if (mediaResult.Count() <= 0) // media was not found
                return false;

            Media media = mediaResult.First();
            db.Medias.DeleteOnSubmit(media);
            db.SubmitChanges();
            return true;
        }

        public Uri GetMediaUri(string mediaId, AccountCredentials credentials)
        {
            throw new NotImplementedException();
        }

        /// <author>Per Mortensen</author>
        /// <summary>
        /// 
        /// </summary>
        /// <param name="mediaType"></param>
        /// <returns></returns>
        public List<string> GetAllGenres(MediaType mediaType)
        {
            var db = new DatabaseDataContext();

            string typeString = Util.StringValueOfMediaType(mediaType);

            IQueryable<string> genreResult;
            if (!typeString.Equals(Util.StringValueOfMediaType(MediaType.Any))) // find genres for specific media type
                genreResult = from t in db.Genres
                              where t.Media_type1.name.Equals(typeString)
                              select t.name;
            else // get all genres (any media type)
                genreResult = from t in db.Genres
                              select t.name;

            return genreResult.ToList();
        }
    }
}<|MERGE_RESOLUTION|>--- conflicted
+++ resolved
@@ -279,11 +279,7 @@
         /// <summary>
         /// 
         /// </summary>
-<<<<<<< HEAD
-        /// <param name="credentials"></param>
-        /// <returns></returns>
-=======
->>>>>>> f1404c52
+        /// <param name="credentials"></param>
         public UserAccount GetAllCustomerData(AccountCredentials credentials)
         {
             Account account = ValidateCredentials(credentials);
@@ -333,11 +329,7 @@
         /// <summary>
         /// 
         /// </summary>
-<<<<<<< HEAD
-        /// <param name="credentials"></param>
-        /// <returns></returns>
-=======
->>>>>>> f1404c52
+        /// <param name="credentials"></param>
         public PublisherAccount GetAllPublisherData(AccountCredentials credentials)
         {
             Account account = ValidateCredentials(credentials);
