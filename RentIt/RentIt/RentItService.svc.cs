﻿namespace RentIt
{
    using System;
    using System.Collections.Generic;
    using System.IO;
    using System.Security.Authentication;
    using System.Text;
    using RentItDatabase;

    using System.Linq;

    public class RentItService : IRentIt
    {
        #region Interface implementation

        /// <author>Kenneth Søhrmann</author>
        /// <summary>
        /// See the interface specification of the method in IRentIt.cs for documentation
        /// of this method. 
        /// </summary>
        public BookInfo GetBookInfo(int id)
        {
            var db = new DatabaseDataContext();

            // Get the book.
<<<<<<< HEAD
            Book book = (from b in db.Books where b.media_id.Equals(id) select b).First();
=======
            RentItDatabase.Book book;
            try
            {
                book = (from b in db.Books
                        where b.media_id.Equals(id)
                        select b).First();
            }

            // If no entity was found, the specified id does not excist.
            catch (Exception)
            {
                return null;
            }
>>>>>>> 142ec0d2

            // Get the rating data of the book.
            RentItDatabase.Rating rating = Util.GetMediaRating(book.media_id, db);

            // Get all the user reviews of the book.
            MediaRating mediaRating = Util.CollectMediaReviews(book.media_id, rating, db);

            return BookInfo.ValueOf(book, mediaRating);
        }

        /// <author>Kenneth Søhrmann</author>
        /// <summary>
        /// See the interface specification of the method in IRentIt.cs for documentation
        /// of this method.
        /// </summary>
        public MovieInfo GetMovieInfo(int id)
        {
            var db = new DatabaseDataContext();

            // Get the movie.
<<<<<<< HEAD
            Movie movie = (from m in db.Movies where m.media_id.Equals(id) select m).First();
=======
            RentItDatabase.Movie movie;
            try
            {
                movie = (from m in db.Movies where m.media_id.Equals(id) select m).First();
            }

            // If no entity was found, the specified id does not excist.
            catch (Exception)
            {
                return null;
            }
>>>>>>> 142ec0d2

            RentItDatabase.Rating rating = Util.GetMediaRating(movie.media_id, db);

            MediaRating mediaRating = Util.CollectMediaReviews(movie.media_id, rating, db);

            return MovieInfo.ValueOf(movie, mediaRating);
        }

        /// <author>Kenneth Søhrmann</author>
        /// <summary>
        /// See the interface specification of the method in IRentIt.cs for documentation
        /// of this method.
        /// </summary>
        public AlbumInfo GetAlbumInfo(int id)
        {
            var db = new DatabaseDataContext();

            // Get the Album
<<<<<<< HEAD
            Album album = (from a in db.Albums where a.media_id.Equals(id) select a).First();
=======
            RentItDatabase.Album album;
            try
            {
                album = (from a in db.Albums
                         where a.media_id.Equals(id)
                         select a).First();
            }

            // If no entity was found, the specified id does not excist.
            catch (Exception)
            {
                return null;
            }
>>>>>>> 142ec0d2

            RentItDatabase.Rating rating = Util.GetMediaRating(album.media_id, db);

            MediaRating mediaRating = Util.CollectMediaReviews(album.media_id, rating, db);

            // Collect album songs
            IQueryable<Song> songs = from s in db.Songs
                                                    where s.media_id.Equals(album.media_id)
                                                    select s;

            // Collect data of all the songs contained in the album.
<<<<<<< HEAD
            var albumSongs = new List<SongInfo>();
            foreach (Song song in songs)
            {
                RentItDatabase.Rating songRatings = Util.GetMediaRating(album.media_id, db);
                MediaRating songRating = Util.CollectMediaReviews(song.media_id, songRatings, db);

                albumSongs.Add(SongInfo.ValueOf(song, songRating));
            }

            return AlbumInfo.ValueOf(album, albumSongs, mediaRating);
=======
            List<RentIt.SongInfo> albumSongs = songs.Select(song => this.GetSongInfo(song.media_id)).ToList();
            return RentIt.AlbumInfo.ValueOf(album, albumSongs, mediaRating);
>>>>>>> 142ec0d2
        }

        /// <author>Kenneth Søhrmann</author>
        /// <summary>
        /// See the interface specification of the method in IRentIt.cs for documentation
        /// of this method.
        /// </summary>
        public MediaItems GetMediaItems(MediaCriteria criteria)
        {
            // If the criteria is a null reference, return null.
            if (criteria == null)
            {
                return null;
            }

            DatabaseDataContext db = new DatabaseDataContext();

            // Get medias based on the media type.
            IQueryable<Media> medias;
            string mediaType = Util.StringValueOfMediaType(criteria.Type);

            // If the value is specified to "any", all medias of the database is retrieved.
            if (mediaType.Equals("any"))
            {
                medias = from media in db.Medias
                         select media;
            }
            else
            {
                medias = from media in db.Medias
                         where media.Media_type.name.Equals(mediaType)
                         select media;
            }

            // Sort the above medias as requested in the criterias.
            IQueryable<Media> orderedMedias = Util.OrderMedia(medias, criteria);

            // Filter the above medias after the genre if specified in the criteria.
            if (!criteria.Genre.Equals(String.Empty))
            {
                orderedMedias = from media in orderedMedias
                                where
                                    media.Genre.name.Contains(
                                        criteria.Genre)
                                select media;
            }

            if (!criteria.SearchText.Equals(String.Empty))
            {
                orderedMedias =
                    orderedMedias.Where(
                        media => Util.GetMediaMetadataAsString(media).Contains(criteria.SearchText));
            }

            // Apply the offset and limit of the number of medias to return as specified.
            IQueryable<Media> finalMediaList =
                orderedMedias.Skip(criteria.Offset).Take(criteria.Limit);

            return Util.CompileMedias(finalMediaList, this);
        }

        /// <author>Jacob Rasmussen.</author>
        /// <summary>
        /// 
        /// </summary>
        /// <param name="id"></param>
        /// <returns></returns>
        public MediaItems GetAlsoRentedItems(int id)
        {
            //Issue 101: As of yet the service finds the first user on the list of users, who have rented the media, 
            //and returns lists of all other rentals by that user. What if the user has no other rented items? 
            //Should it keep finding new users until a specific number of related media items have been found?
            //TODO: Find a specific number of media items and handle cases where the media has not been rented by anyone before.
            var db = new DatabaseDataContext();
            //Finds the user who rented the media.
            User_account user = (from rental in db.Rentals
                                 where rental.media_id == id
                                 select rental.User_account).First();
            var books = new List<BookInfo>();
            var movies = new List<MovieInfo>();
            var songs = new List<SongInfo>();
            var albums = new List<AlbumInfo>();
            foreach (var rental in user.Rentals)
            {
                //Adds each rental to their respective lists as *Info objects.
                switch (Util.MediaTypeOfValue(rental.Media.Media_type.name))
                {
                    case MediaType.Book: books.Add(this.GetBookInfo(rental.Media.Book.media_id));
                        break;
                    case MediaType.Movie: movies.Add(this.GetMovieInfo(rental.Media.Movie.media_id));
                        break;
                    case MediaType.Song: RentItDatabase.Rating songRatings = this.GetMediaRating(rental.media_id, db);
                        MediaRating songRating = this.CollectMediaReviews(rental.media_id, songRatings, db);
                        songs.Add(SongInfo.ValueOf(rental.Media.Song, songRating));
                        break;
                    case MediaType.Album: albums.Add(this.GetAlbumInfo(rental.Media.Album.media_id));
                        break;
                }
            }
            return new MediaItems(books, movies, albums, songs);
        }

        /// <author>Kenneth Søhrmann</author>
        /// <summary>
        /// See the interface specification of the method in IRentIt.cs for documentation
        /// of this method.
        /// </summary>
        public Account ValidateCredentials(AccountCredentials credentials)
        {
            if (credentials == null)
            {
                return null;
            }

            var db = new DatabaseDataContext();

            IQueryable<RentItDatabase.Account> accounts =
                                  from ac in db.Accounts
                                  where
                                      ac.user_name.Equals(credentials.UserName)
                                      && ac.password.Equals(credentials.HashedPassword)
                                      && ac.active
                                  select ac;

            if (accounts.Count() <= 0)
                return null;

            // The credentials has successfully been evaluated, return account details to caller.
            return Account.ValueOf(accounts.First());
        }

        /// <author>Kenneth Søhrmann</author>
        /// <summary>
        /// See the interface specification of the method in IRentIt.cs for documentation
        /// of this method.
        /// </summary>
        public bool CreateNewUser(Account newAccount)
        {
            if (newAccount == null)
            {
                return false;
            }

            var db = new DatabaseDataContext();

            // If there exist an account with the submitted user name...
            if (db.Accounts.Exists(ac => ac.user_name.Equals(newAccount.UserName)))
            {
                // ...the request is told so.
                throw new UserCreationException("The specified user name is already in use");
            }

            // The user name is free, create a new instance with the data provided.
            RentItDatabase.Account baseAccount = new RentItDatabase.Account()
                {
                    user_name = newAccount.UserName,
                    full_name = newAccount.FullName,
                    email = newAccount.Email,
                    password = newAccount.HashedPassword
                };
            var userAccount = new User_account { credit = 0, Account = baseAccount };

            db.User_accounts.InsertOnSubmit(userAccount);
            db.SubmitChanges();
            return true;
        }

        /// <author>Jacob Rasmussen.</author>
        /// <summary>
        /// 
        /// </summary>
        /// <param name="id"></param>
        /// <returns></returns>
        public UserAccount GetAllCustomerData(AccountCredentials credentials)
        {
            Account account = this.ValidateCredentials(credentials);
            var db = new DatabaseDataContext();
            User_account userAccount = (from user in db.User_accounts
                                        where user.Account.email.Equals(account.Email)
                                        select user).First();
            //List of rentals made by the user. 
            var userRentals = new List<Rental>();
            if (userAccount.Rentals.Count > 0)
            {
                foreach (var rental in userAccount.Rentals)
                {
                    //List of mediareviews to be passed in with the new customer object.
                    var mediaReviews = new List<MediaReview>();
                    //Fills the mediareviews-list with MediaReview-objects containing info from db.
                    foreach (var review in rental.Media.Reviews)
                    {
                        mediaReviews.Add(new MediaReview(review.timestamp, review.user_name, review.review1, (Rating)review.rating));
                    }
                    //The rating of the rental. Used when creating a SongInfo object.
                    var mediaRating = new MediaRating(
                        rental.Media.Rating.ratings_count, (float)rental.Media.Rating.avg_rating, mediaReviews);
                    //Fills the userRentals-list with Rental-objects containing info from db.
                    switch (Util.MediaTypeOfValue(rental.Media.Media_type.name))
                    {
                        case MediaType.Book:
                            userRentals.Add(new Rental(this.GetBookInfo(rental.media_id), rental.start_time, rental.end_time));
                            break;
                        case MediaType.Movie:
                            userRentals.Add(new Rental(this.GetMovieInfo(rental.media_id), rental.start_time, rental.end_time));
                            break;
                        case MediaType.Song:
                            userRentals.Add(new Rental(SongInfo.ValueOf(rental.Media.Song, mediaRating), rental.start_time, rental.end_time));
                            break;
                        case MediaType.Album:
                            userRentals.Add(new Rental(this.GetAlbumInfo(rental.media_id), rental.start_time, rental.end_time));
                            break;
                    }
                }
            }
            return new UserAccount(userAccount.user_name, userAccount.Account.full_name, userAccount.Account.email,
                userAccount.Account.password, userAccount.credit, userRentals);
        }

        /// <author>Jacob Rasmussen.</author>
        /// <summary>
        /// 
        /// </summary>
        /// <param name="id"></param>
        /// <returns></returns>
        public PublisherAccount GetAllPublisherData(AccountCredentials credentials)
        {
            Account account = this.ValidateCredentials(credentials);
            var db = new DatabaseDataContext();
            Publisher_account publisherAccount = (from publisher in db.Publisher_accounts
                                                  where publisher.Account.email.Equals(account.Email)
                                                  select publisher).First();
            //Medias published by the given publisher account.
            IQueryable<RentItDatabase.Media> publishedMedias = from media in db.Medias
                                                               where media.publisher_id.Equals(publisherAccount.publisher_id)
                                                               select media;
            var books = new List<BookInfo>();
            var movies = new List<MovieInfo>();
            var songs = new List<SongInfo>();
            var albums = new List<AlbumInfo>();
            if (publishedMedias.Count() > 0)
            {
                foreach (var media in publishedMedias)
                {
                    //Fills each list with the respective *Info-objects.
                    switch (Util.MediaTypeOfValue(media.Media_type.name))
                    {
                        case MediaType.Book:
                            books.Add(this.GetBookInfo(media.Book.media_id));
                            break;
                        case MediaType.Movie:
                            movies.Add(this.GetMovieInfo(media.Movie.media_id));
                            break;
                        case MediaType.Song:
                            RentItDatabase.Rating songRatings = this.GetMediaRating(media.id, db);
                            MediaRating songRating = this.CollectMediaReviews(media.id, songRatings, db);
                            songs.Add(SongInfo.ValueOf(media.Song, songRating));
                            break;
                        case MediaType.Album:
                            albums.Add(this.GetAlbumInfo(media.Album.media_id));
                            break;
                    }
                }
            }
            //Object containing the four lists of published items. Passed in with the new PublisherAccount-object.
            var mediaItems = new MediaItems(books, movies, albums, songs);
            return new PublisherAccount(publisherAccount.user_name, publisherAccount.Account.full_name,
                publisherAccount.Account.email, publisherAccount.Account.password, publisherAccount.Publisher.title, mediaItems);
        }

        /// <author>Kenneth Søhrmann</author>
        /// <summary>
        /// See the interface specification of the method in IRentIt.cs for documentation
        /// of this method.
        /// </summary>
        public bool UpdateAccountInfo(AccountCredentials credentials, Account account)
        {
            if (account == null)
            {
                return false;
            }
            if (this.ValidateCredentials(credentials) == null)
            {
                return false;
            }

            // The credentials was successfully validated.
            // Retrieve the corresponding account from the database.
            DatabaseDataContext db = new DatabaseDataContext();
            RentItDatabase.Account dbAccount = (from acc in db.Accounts
                                                where acc.user_name.Equals(credentials.UserName)
                                                select acc).First();

            // Update the database with the new submitted data.
            dbAccount.full_name = account.FullName;
            dbAccount.email = account.Email;
            dbAccount.password = account.HashedPassword;

            // Submit the changes to the database.
            db.SubmitChanges();
            return true;
        }

        /// <author>Per Mortensen</author>
        /// <summary>
        /// 
        /// </summary>
        /// <param name="credentials"></param>
        /// <param name="addAmount"></param>
        /// <returns></returns>
        public bool AddCredits(AccountCredentials credentials, uint addAmount)
        {
            Account account = ValidateCredentials(credentials);
            var db = new DatabaseDataContext();

            IQueryable<User_account> userAccount = from user in db.User_accounts
                                                   where user.user_name.Equals(account.UserName)
                                                   select user;
            if (userAccount.Count() <= 0)
                return false;

            userAccount.First().credit += (int)addAmount;
            db.SubmitChanges();
            return true;
        }

        /// <author>Lars Toft Jacobsen</author>
        /// <summary>
        /// Rent media
        /// </summary>
        /// <param name="mediaId"></param>
        /// <param name="credentials"></param>
        /// <returns></returns>
        public bool RentMedia(int mediaId, AccountCredentials credentials)
        {
            Account account = ValidateCredentials(credentials);
            if (account == null) return false;

            var db = new DatabaseDataContext();
            RentItDatabase.Rental r = new RentItDatabase.Rental() {
                user_name = account.UserName,
                media_id = mediaId,
                start_time = DateTime.Now,
                end_time = DateTime.Now.AddDays(30)
            };

            db.Rentals.InsertOnSubmit(r);
            db.SubmitChanges();
            return true;
        }

        /// <author>Lars Toft Jacobsen</author>
        /// <summary>
        /// Publish new media
        /// </summary>
        /// <param name="info"></param>
        /// <param name="credentials"></param>
        /// <returns></returns>
        public bool PublishMedia(MediaInfo info, AccountCredentials credentials)
        {
            var db = new DatabaseDataContext();

            // fetch mediatype and genre id's
            Media_type mtype = (from t in db.Media_types
                                where t.name.Equals(info.Type)
                                select t).First();
            Genre genre = (from g in db.Genres
                           where g.name.Equals(info.Genre) && g.media_type.Equals(mtype)
                           select g).First();
            Publisher publisher = (from p in db.Publishers
                                   where p.title.Equals(info.Publisher)
                                   select p).First();

            RentItDatabase.Media newMedia = new RentItDatabase.Media() {
                title = info.Title,
                genre_id = genre.id,
                type_id = mtype.id,
                price = info.Price,
                release_date = info.ReleaseDate,
                publisher_id = publisher.id
            };

            db.Medias.InsertOnSubmit(newMedia);
            db.SubmitChanges();
            return true;
        }

        /// <author>Lars Toft Jacobsen</author>
        /// <summary>
        /// Delete user account from RentIt database. Actually the
        /// user is only invalidated by setting the active flag to false.
        /// </summary>
        /// <param name="credentials"></param>
        /// <returns></returns>
        public bool DeleteAccount(AccountCredentials credentials)
        {

            // validate credentials and return false if null
            Account account = ValidateCredentials(credentials);
            if (account == null) return false;

            var db = new DatabaseDataContext();
            RentItDatabase.Account acctResult = (from user in db.Accounts
                                                 where user.user_name.Equals(account.UserName)
                                                 select user).First();

            // set active flag
            acctResult.active = false;
            db.SubmitChanges();
            return true;
        }

        /// <author>Per Mortensen</author>
        /// <summary>
        /// 
        /// </summary>
        /// <param name="newData"></param>
        /// <param name="credentials"></param>
        /// <returns></returns>
        public bool UpdateMediaMetadata(MediaInfo newData, AccountCredentials credentials)
        {
            var db = new DatabaseDataContext();
            if (!Util.IsPublisherAuthorized(newData.Id, credentials, db, this))
                return false;

            // find media based on id
            IQueryable<Media> mediaResult = from m in db.Medias
                                            where m.id == newData.Id
                                            select m;
            if (mediaResult.Count() <= 0) // media was not found
                return false;
            Media media = mediaResult.First();

            // find new genre id based on genre name
            IQueryable<int> genreResult = from g in db.Genres
                                          where g.name.Equals(newData.Genre)
                                          select g.id;
            if (genreResult.Count() <= 0) // genre was not found
                return false;
            int genreId = genreResult.First();

            // update general metadata
            media.genre_id = genreId;
            media.price = newData.Price;
            media.release_date = newData.ReleaseDate;
            media.title = newData.Title;

            // update type-specific metadata
            switch (newData.Type)
            {
                case MediaType.Album:
                    var newAlbumData = (AlbumInfo)newData;
                    Album album = media.Album;
                    album.album_artist = newAlbumData.AlbumArtist;
                    album.description = newAlbumData.Description;
                    break;
                case MediaType.Book:
                    var newBookData = (BookInfo)newData;
                    Book book = media.Book;
                    book.author = newBookData.Author;
                    book.pages = newBookData.Pages;
                    book.summary = newBookData.Summary;
                    break;
                case MediaType.Movie:
                    var newMovieData = (MovieInfo)newData;
                    Movie movie = media.Movie;
                    movie.director = newMovieData.Director;
                    movie.length = (int)newMovieData.Duration.TotalSeconds;
                    movie.summary = newMovieData.Summary;
                    break;
                case MediaType.Song:
                    var newSongData = (SongInfo)newData;
                    Song song = media.Song;
                    song.artist = newSongData.Artist;
                    song.length = (int)newSongData.Duration.TotalSeconds;
                    break;
            }

            db.SubmitChanges();
            return true;
        }

        /// <author>Per Mortensen</author>
        /// <summary>
        /// 
        /// </summary>
        /// <param name="mediaId"></param>
        /// <param name="credentials"></param>
        /// <returns></returns>
        public bool DeleteMedia(int mediaId, AccountCredentials credentials)
        {
            var db = new DatabaseDataContext();
            if (!Util.IsPublisherAuthorized(mediaId, credentials, db, this))
                return false;

            // find media based on id
            IQueryable<Media> mediaResult = from m in db.Medias
                                            where m.id == mediaId
                                            select m;
            if (mediaResult.Count() <= 0) // media was not found
                return false;

            Media media = mediaResult.First();
            db.Medias.DeleteOnSubmit(media);
            db.SubmitChanges();
            return true;
        }

        public Uri GetMediaUri(string mediaId, AccountCredentials credentials)
        {
            throw new NotImplementedException();
        }

        /// <author>Per Mortensen</author>
        /// <summary>
        /// 
        /// </summary>
        /// <param name="mediaType"></param>
        /// <returns></returns>
        public List<string> GetAllGenres(MediaType mediaType)
        {
            var db = new DatabaseDataContext();

            string typeString = Util.StringValueOfMediaType(mediaType);

            IQueryable<string> genreResult;
            if (!typeString.Equals(Util.StringValueOfMediaType(MediaType.Any))) // find genres for specific media type
                genreResult = from t in db.Genres
                              where t.Media_type1.name.Equals(typeString)
                              select t.name;
            else // get all genres (any media type)
                genreResult = from t in db.Genres
                              select t.name;

            return genreResult.ToList();
        }

        #endregion
<<<<<<< HEAD
=======

        #region Helper methods

        /// <author>Kenneth Søhrmann</author>
        /// <summary>
        /// Helper method for collection all data of a specified
        /// Song-item.
        /// </summary>
        /// <param name="id">
        /// The id of the song requested.
        /// </param>
        /// <returns>'
        /// A instance of SongInfo holding all data of the specified
        /// song item.
        /// </returns>
        private SongInfo GetSongInfo(int id)
        {
            DatabaseDataContext db = new DatabaseDataContext();

            // Get the song.
            RentItDatabase.Song song = (from m in db.Songs
                                        where m.media_id.Equals(id)
                                        select m).First();

            RentItDatabase.Rating songRatings = this.GetMediaRating(song.media_id, db);

            RentIt.MediaRating songRating = this.CollectMediaReviews(song.media_id, songRatings, db);

            return SongInfo.ValueOf(song, songRating);
        }

        /// <author>Kenneth Søhrmann</author>
        /// <summary>
        /// Gets the media rating of a specified media item.
        /// The returned value contains the number of ratings and 
        /// the average rating.
        /// </summary>
        /// <param name="mediaId"></param>
        /// <param name="db"></param>
        /// <returns></returns>
        private RentItDatabase.Rating GetMediaRating(int mediaId, DatabaseDataContext db)
        {
            return (from r in db.Ratings where r.media_id.Equals(mediaId) select r).First();
        }

        /// <author>Kenneth Søhrmann</author>
        /// <summary>
        /// Collects all the user reviews registered for the specified media item.
        /// </summary>
        /// <param name="mediaId">
        /// The id of the media item to collect reviews for.
        /// </param>
        /// <param name="rating">
        /// Value holding the review counts and the average rating.
        /// Used for building the return value of this method.
        /// </param>
        /// <param name="db">
        /// The database context to retrieve the data from.
        /// </param>
        /// <returns>
        /// A MediaRating-object holding all review data of the specified
        /// media item.
        /// </returns>
        private RentIt.MediaRating CollectMediaReviews(
            int mediaId, RentItDatabase.Rating rating, DatabaseDataContext db)
        {
            // Get all the user reviews of the book.
            List<Review> reviews = (from r in db.Reviews where r.media_id.Equals(mediaId) select r).ToList();

            var mediaReviews = new List<MediaReview>();

            foreach (Review review in reviews)
            {
                mediaReviews.Add(
                    new MediaReview(
                        (DateTime)review.timestamp,
                        review.user_name,
                        review.review1,
                        Util.RatingOfValue((int)review.rating)));
            }

            var mediaRating = new MediaRating(rating.ratings_count, (int)rating.avg_rating, mediaReviews);

            return mediaRating;
        }

        /// <author>Lars Toft Jacobsen</author>
        /// <summary>
        /// Checks whether user is publisher or not
        /// </summary>
        /// <param name="acct"></param>
        /// <returns></returns>
        private bool isPublisher(Account acct)
        {
            var db = new DatabaseDataContext();

            IQueryable<Publisher_account> pubResult = from user in db.Publisher_accounts
                                                      where user.user_name.Equals(acct.UserName)
                                                      select user;

            if (pubResult.Count() <= 0) return false;
            return true;
        }

        /// <author>Per Mortensen</author>
        /// <summary>
        /// Determines whether the publisher account with the supplied credentials are authorized
        /// to change the media item's metadata.
        /// </summary>
        /// <param name="mediaId">
        /// The id of the media item to be changed.
        /// </param>
        /// <param name="credentials">
        /// The credentials of the publisher account.
        /// </param>
        /// <param name="db">
        /// The database context to retrieve data from.
        /// </param>
        /// <returns>
        /// true if the publisher can change the media, false otherwise.
        /// </returns>
        private bool IsPublisherAuthorized(int mediaId, AccountCredentials credentials, DatabaseDataContext db)
        {
            try
            {
                ValidateCredentials(credentials); // throws an exception if credentials are incorrect
            }
            catch (InvalidCredentialsException)
            {
                return false;
            }

            IQueryable<Media> mediaResult = from m in db.Medias where m.id == mediaId select m;

            if (mediaResult.Count() <= 0) // if the media with the specified id was not found
                return false;

            Media media = mediaResult.First();

            // find out whether this publisher is authorized to delete this media
            IQueryable<Publisher_account> p = from publisher in db.Publisher_accounts
                                              where
                                                  publisher.user_name.Equals(credentials.UserName)
                                                  && publisher.publisher_id == media.publisher_id
                                              select publisher;

            // if this publisher does not have permission to update the media
            return p.Count() > 0;
        }

        /// <author>Kenneth Søhrmann</author>
        /// <summary>
        /// 
        /// </summary>
        /// <param name="mediaItems"></param>
        /// <param name="criteria"></param>
        /// <returns></returns>
        private IQueryable<RentItDatabase.Media> OrderMedia(IQueryable<RentItDatabase.Media> mediaItems, MediaCriteria criteria)
        {
            DatabaseDataContext db = new DatabaseDataContext();

            switch (criteria.Order)
            {
                case MediaOrder.AlphabeticalAsc:
                    return from media in mediaItems
                           orderby media.title
                           select media;
                case MediaOrder.AlphabeticalDesc:
                    return from media in mediaItems
                           orderby media.title descending
                           select media;
                case MediaOrder.PopularityAsc:
                    // Collect structures with media id an the number of rentals for the media id.
                    var ac = from m in mediaItems
                             select new
                                 {
                                     m.id,
                                     RentalCount = (from mr in db.Rentals
                                                    where mr.media_id == m.id
                                                    select mr).Count()
                                 };

                    // Order the media items after rentals, ascending order.
                    return from media in mediaItems
                           from me in ac
                           where media.id == me.id
                           orderby me.RentalCount
                           select media;

                case MediaOrder.PopularityDesc:
                    // Collect structures with media id an the number of rentals for the media id.
                    var ac2 = from m in mediaItems
                              select new
                              {
                                  m.id,
                                  RentalCount = (from mr in db.Rentals
                                                 where mr.media_id == m.id
                                                 select mr).Count()
                              };

                    // Order the media items after rentals, descending order.
                    return from media in mediaItems
                           from me in ac2
                           where media.id == me.id
                           orderby me.RentalCount descending
                           select media;

                case MediaOrder.RatingAsc:
                    return from media in mediaItems
                           orderby media.Rating.avg_rating
                           select media;

                case MediaOrder.RatingDesc:
                    return from media in mediaItems
                           orderby media.Rating.avg_rating descending
                           select media;

                case MediaOrder.ReleaseDateAsc:
                    return from media in mediaItems
                           orderby media.release_date
                           select media;

                case MediaOrder.ReleaseDateDesc:
                    return from media in mediaItems
                           orderby media.release_date descending
                           select media;

                case MediaOrder.PriceAsc:
                    return from media in mediaItems
                           orderby media.price
                           select media;

                case MediaOrder.PriceDesc:
                    return from media in mediaItems
                           orderby media.price descending
                           select media;

                default:
                    return mediaItems;
            }
        }

        /// <author>Kenneth Søhrmann</author>
        /// <summary>
        /// Returns a string, which is a concatenation of the metadata stored in the database
        /// about a media. Utilized to easily apply search text the a media item.
        /// </summary>
        /// <param name="mediaItem">
        /// 
        /// </param>
        /// <returns>
        /// 
        /// </returns>
        private string GetMediaMetadataAsString(Media mediaItem)
        {
            StringBuilder metadataString = new StringBuilder();

            metadataString.Append(mediaItem.title + " ");
            metadataString.Append(mediaItem.Publisher.title);

            DatabaseDataContext db = new DatabaseDataContext();
            switch (Util.MediaTypeOfValue(mediaItem.Media_type.name))
            {
                case MediaType.Book:
                    RentItDatabase.Book book = mediaItem.Book;
                    metadataString.Append(book.author + " ");
                    metadataString.Append(book.summary);
                    return metadataString.ToString();
                case MediaType.Movie:
                    RentItDatabase.Movie movie = mediaItem.Movie;
                    metadataString.Append(movie.director + " ");
                    metadataString.Append(movie.summary);
                    return metadataString.ToString();
                case MediaType.Song:
                    RentItDatabase.Song song = mediaItem.Song;
                    metadataString.Append(song.artist + " ");
                    return metadataString.ToString();
                case MediaType.Album:
                    RentItDatabase.Album album = mediaItem.Album;
                    metadataString.Append(album.album_artist + " ");
                    metadataString.Append(album.description);
                    return metadataString.ToString();
                default:
                    return metadataString.ToString();
            }
        }

        /// <author>Kenneth Søhrmann</author>
        /// <summary>
        /// Converts a list of media-instances from the database to an instance of
        /// MediaItems with all data of the various media items submitted.
        /// </summary>
        /// <param name="mediaList">
        /// The collection of media-instances to be converted to a MediaItems-
        /// instance.
        /// </param>
        /// <returns>
        /// A MediaItems-instance holding all metadata of all the medias submitted.
        /// </returns>
        private MediaItems CompileMedias(IQueryable<RentItDatabase.Media> mediaList)
        {
            List<RentIt.BookInfo> bookInfos = new List<BookInfo>();
            List<RentIt.MovieInfo> movieInfos = new List<MovieInfo>();
            List<RentIt.SongInfo> songInfos = new List<SongInfo>();
            List<RentIt.AlbumInfo> albumInfos = new List<AlbumInfo>();

            foreach (RentItDatabase.Media media in mediaList)
            {
                switch (Util.MediaTypeOfValue(media.Media_type.name))
                {
                    case MediaType.Book:
                        bookInfos.Add(this.GetBookInfo(media.id));
                        break;
                    case MediaType.Movie:
                        movieInfos.Add(this.GetMovieInfo(media.id));
                        break;
                    case MediaType.Song:
                        songInfos.Add(this.GetSongInfo(media.id));
                        break;
                    case MediaType.Album:
                        albumInfos.Add(this.GetAlbumInfo(media.id));
                        break;
                }
            }
            return new MediaItems(bookInfos, movieInfos, albumInfos, songInfos);
        }

        #endregion
>>>>>>> 142ec0d2
    }
}<|MERGE_RESOLUTION|>--- conflicted
+++ resolved
@@ -2,17 +2,13 @@
 {
     using System;
     using System.Collections.Generic;
-    using System.IO;
-    using System.Security.Authentication;
-    using System.Text;
+
     using RentItDatabase;
 
     using System.Linq;
 
     public class RentItService : IRentIt
     {
-        #region Interface implementation
-
         /// <author>Kenneth Søhrmann</author>
         /// <summary>
         /// See the interface specification of the method in IRentIt.cs for documentation
@@ -23,9 +19,6 @@
             var db = new DatabaseDataContext();
 
             // Get the book.
-<<<<<<< HEAD
-            Book book = (from b in db.Books where b.media_id.Equals(id) select b).First();
-=======
             RentItDatabase.Book book;
             try
             {
@@ -39,7 +32,6 @@
             {
                 return null;
             }
->>>>>>> 142ec0d2
 
             // Get the rating data of the book.
             RentItDatabase.Rating rating = Util.GetMediaRating(book.media_id, db);
@@ -47,7 +39,7 @@
             // Get all the user reviews of the book.
             MediaRating mediaRating = Util.CollectMediaReviews(book.media_id, rating, db);
 
-            return BookInfo.ValueOf(book, mediaRating);
+            return RentIt.BookInfo.ValueOf(book, mediaRating);
         }
 
         /// <author>Kenneth Søhrmann</author>
@@ -60,10 +52,7 @@
             var db = new DatabaseDataContext();
 
             // Get the movie.
-<<<<<<< HEAD
-            Movie movie = (from m in db.Movies where m.media_id.Equals(id) select m).First();
-=======
-            RentItDatabase.Movie movie;
+            Movie movie;
             try
             {
                 movie = (from m in db.Movies where m.media_id.Equals(id) select m).First();
@@ -74,13 +63,12 @@
             {
                 return null;
             }
->>>>>>> 142ec0d2
 
             RentItDatabase.Rating rating = Util.GetMediaRating(movie.media_id, db);
 
             MediaRating mediaRating = Util.CollectMediaReviews(movie.media_id, rating, db);
 
-            return MovieInfo.ValueOf(movie, mediaRating);
+            return RentIt.MovieInfo.ValueOf(movie, mediaRating);
         }
 
         /// <author>Kenneth Søhrmann</author>
@@ -93,9 +81,6 @@
             var db = new DatabaseDataContext();
 
             // Get the Album
-<<<<<<< HEAD
-            Album album = (from a in db.Albums where a.media_id.Equals(id) select a).First();
-=======
             RentItDatabase.Album album;
             try
             {
@@ -109,7 +94,6 @@
             {
                 return null;
             }
->>>>>>> 142ec0d2
 
             RentItDatabase.Rating rating = Util.GetMediaRating(album.media_id, db);
 
@@ -121,21 +105,9 @@
                                                     select s;
 
             // Collect data of all the songs contained in the album.
-<<<<<<< HEAD
-            var albumSongs = new List<SongInfo>();
-            foreach (Song song in songs)
-            {
-                RentItDatabase.Rating songRatings = Util.GetMediaRating(album.media_id, db);
-                MediaRating songRating = Util.CollectMediaReviews(song.media_id, songRatings, db);
-
-                albumSongs.Add(SongInfo.ValueOf(song, songRating));
-            }
-
-            return AlbumInfo.ValueOf(album, albumSongs, mediaRating);
-=======
-            List<RentIt.SongInfo> albumSongs = songs.Select(song => this.GetSongInfo(song.media_id)).ToList();
+            List<RentIt.SongInfo> albumSongs = songs.Select(song => Util.GetSongInfo(song.media_id)).ToList();
+
             return RentIt.AlbumInfo.ValueOf(album, albumSongs, mediaRating);
->>>>>>> 142ec0d2
         }
 
         /// <author>Kenneth Søhrmann</author>
@@ -151,10 +123,10 @@
                 return null;
             }
 
-            DatabaseDataContext db = new DatabaseDataContext();
+            var db = new DatabaseDataContext();
 
             // Get medias based on the media type.
-            IQueryable<Media> medias;
+            IQueryable<RentItDatabase.Media> medias;
             string mediaType = Util.StringValueOfMediaType(criteria.Type);
 
             // If the value is specified to "any", all medias of the database is retrieved.
@@ -223,15 +195,15 @@
                 //Adds each rental to their respective lists as *Info objects.
                 switch (Util.MediaTypeOfValue(rental.Media.Media_type.name))
                 {
-                    case MediaType.Book: books.Add(this.GetBookInfo(rental.Media.Book.media_id));
+                    case MediaType.Book: books.Add(GetBookInfo(rental.Media.Book.media_id));
                         break;
-                    case MediaType.Movie: movies.Add(this.GetMovieInfo(rental.Media.Movie.media_id));
+                    case MediaType.Movie: movies.Add(GetMovieInfo(rental.Media.Movie.media_id));
                         break;
-                    case MediaType.Song: RentItDatabase.Rating songRatings = this.GetMediaRating(rental.media_id, db);
-                        MediaRating songRating = this.CollectMediaReviews(rental.media_id, songRatings, db);
+                    case MediaType.Song: RentItDatabase.Rating songRatings = Util.GetMediaRating(rental.media_id, db);
+                        MediaRating songRating = Util.CollectMediaReviews(rental.media_id, songRatings, db);
                         songs.Add(SongInfo.ValueOf(rental.Media.Song, songRating));
                         break;
-                    case MediaType.Album: albums.Add(this.GetAlbumInfo(rental.Media.Album.media_id));
+                    case MediaType.Album: albums.Add(GetAlbumInfo(rental.Media.Album.media_id));
                         break;
                 }
             }
@@ -289,7 +261,7 @@
             }
 
             // The user name is free, create a new instance with the data provided.
-            RentItDatabase.Account baseAccount = new RentItDatabase.Account()
+            var baseAccount = new RentItDatabase.Account
                 {
                     user_name = newAccount.UserName,
                     full_name = newAccount.FullName,
@@ -307,11 +279,9 @@
         /// <summary>
         /// 
         /// </summary>
-        /// <param name="id"></param>
-        /// <returns></returns>
         public UserAccount GetAllCustomerData(AccountCredentials credentials)
         {
-            Account account = this.ValidateCredentials(credentials);
+            Account account = ValidateCredentials(credentials);
             var db = new DatabaseDataContext();
             User_account userAccount = (from user in db.User_accounts
                                         where user.Account.email.Equals(account.Email)
@@ -336,16 +306,16 @@
                     switch (Util.MediaTypeOfValue(rental.Media.Media_type.name))
                     {
                         case MediaType.Book:
-                            userRentals.Add(new Rental(this.GetBookInfo(rental.media_id), rental.start_time, rental.end_time));
+                            userRentals.Add(new Rental(GetBookInfo(rental.media_id), rental.start_time, rental.end_time));
                             break;
                         case MediaType.Movie:
-                            userRentals.Add(new Rental(this.GetMovieInfo(rental.media_id), rental.start_time, rental.end_time));
+                            userRentals.Add(new Rental(GetMovieInfo(rental.media_id), rental.start_time, rental.end_time));
                             break;
                         case MediaType.Song:
                             userRentals.Add(new Rental(SongInfo.ValueOf(rental.Media.Song, mediaRating), rental.start_time, rental.end_time));
                             break;
                         case MediaType.Album:
-                            userRentals.Add(new Rental(this.GetAlbumInfo(rental.media_id), rental.start_time, rental.end_time));
+                            userRentals.Add(new Rental(GetAlbumInfo(rental.media_id), rental.start_time, rental.end_time));
                             break;
                     }
                 }
@@ -358,11 +328,9 @@
         /// <summary>
         /// 
         /// </summary>
-        /// <param name="id"></param>
-        /// <returns></returns>
         public PublisherAccount GetAllPublisherData(AccountCredentials credentials)
         {
-            Account account = this.ValidateCredentials(credentials);
+            Account account = ValidateCredentials(credentials);
             var db = new DatabaseDataContext();
             Publisher_account publisherAccount = (from publisher in db.Publisher_accounts
                                                   where publisher.Account.email.Equals(account.Email)
@@ -383,18 +351,18 @@
                     switch (Util.MediaTypeOfValue(media.Media_type.name))
                     {
                         case MediaType.Book:
-                            books.Add(this.GetBookInfo(media.Book.media_id));
+                            books.Add(GetBookInfo(media.Book.media_id));
                             break;
                         case MediaType.Movie:
-                            movies.Add(this.GetMovieInfo(media.Movie.media_id));
+                            movies.Add(GetMovieInfo(media.Movie.media_id));
                             break;
                         case MediaType.Song:
-                            RentItDatabase.Rating songRatings = this.GetMediaRating(media.id, db);
-                            MediaRating songRating = this.CollectMediaReviews(media.id, songRatings, db);
+                            RentItDatabase.Rating songRatings = Util.GetMediaRating(media.id, db);
+                            MediaRating songRating = Util.CollectMediaReviews(media.id, songRatings, db);
                             songs.Add(SongInfo.ValueOf(media.Song, songRating));
                             break;
                         case MediaType.Album:
-                            albums.Add(this.GetAlbumInfo(media.Album.media_id));
+                            albums.Add(GetAlbumInfo(media.Album.media_id));
                             break;
                     }
                 }
@@ -416,14 +384,14 @@
             {
                 return false;
             }
-            if (this.ValidateCredentials(credentials) == null)
+            if (ValidateCredentials(credentials) == null)
             {
                 return false;
             }
 
             // The credentials was successfully validated.
             // Retrieve the corresponding account from the database.
-            DatabaseDataContext db = new DatabaseDataContext();
+            var db = new DatabaseDataContext();
             RentItDatabase.Account dbAccount = (from acc in db.Accounts
                                                 where acc.user_name.Equals(credentials.UserName)
                                                 select acc).First();
@@ -474,7 +442,7 @@
             if (account == null) return false;
 
             var db = new DatabaseDataContext();
-            RentItDatabase.Rental r = new RentItDatabase.Rental() {
+            var r = new RentItDatabase.Rental {
                 user_name = account.UserName,
                 media_id = mediaId,
                 start_time = DateTime.Now,
@@ -508,7 +476,7 @@
                                    where p.title.Equals(info.Publisher)
                                    select p).First();
 
-            RentItDatabase.Media newMedia = new RentItDatabase.Media() {
+            var newMedia = new RentItDatabase.Media {
                 title = info.Title,
                 genre_id = genre.id,
                 type_id = mtype.id,
@@ -671,338 +639,5 @@
 
             return genreResult.ToList();
         }
-
-        #endregion
-<<<<<<< HEAD
-=======
-
-        #region Helper methods
-
-        /// <author>Kenneth Søhrmann</author>
-        /// <summary>
-        /// Helper method for collection all data of a specified
-        /// Song-item.
-        /// </summary>
-        /// <param name="id">
-        /// The id of the song requested.
-        /// </param>
-        /// <returns>'
-        /// A instance of SongInfo holding all data of the specified
-        /// song item.
-        /// </returns>
-        private SongInfo GetSongInfo(int id)
-        {
-            DatabaseDataContext db = new DatabaseDataContext();
-
-            // Get the song.
-            RentItDatabase.Song song = (from m in db.Songs
-                                        where m.media_id.Equals(id)
-                                        select m).First();
-
-            RentItDatabase.Rating songRatings = this.GetMediaRating(song.media_id, db);
-
-            RentIt.MediaRating songRating = this.CollectMediaReviews(song.media_id, songRatings, db);
-
-            return SongInfo.ValueOf(song, songRating);
-        }
-
-        /// <author>Kenneth Søhrmann</author>
-        /// <summary>
-        /// Gets the media rating of a specified media item.
-        /// The returned value contains the number of ratings and 
-        /// the average rating.
-        /// </summary>
-        /// <param name="mediaId"></param>
-        /// <param name="db"></param>
-        /// <returns></returns>
-        private RentItDatabase.Rating GetMediaRating(int mediaId, DatabaseDataContext db)
-        {
-            return (from r in db.Ratings where r.media_id.Equals(mediaId) select r).First();
-        }
-
-        /// <author>Kenneth Søhrmann</author>
-        /// <summary>
-        /// Collects all the user reviews registered for the specified media item.
-        /// </summary>
-        /// <param name="mediaId">
-        /// The id of the media item to collect reviews for.
-        /// </param>
-        /// <param name="rating">
-        /// Value holding the review counts and the average rating.
-        /// Used for building the return value of this method.
-        /// </param>
-        /// <param name="db">
-        /// The database context to retrieve the data from.
-        /// </param>
-        /// <returns>
-        /// A MediaRating-object holding all review data of the specified
-        /// media item.
-        /// </returns>
-        private RentIt.MediaRating CollectMediaReviews(
-            int mediaId, RentItDatabase.Rating rating, DatabaseDataContext db)
-        {
-            // Get all the user reviews of the book.
-            List<Review> reviews = (from r in db.Reviews where r.media_id.Equals(mediaId) select r).ToList();
-
-            var mediaReviews = new List<MediaReview>();
-
-            foreach (Review review in reviews)
-            {
-                mediaReviews.Add(
-                    new MediaReview(
-                        (DateTime)review.timestamp,
-                        review.user_name,
-                        review.review1,
-                        Util.RatingOfValue((int)review.rating)));
-            }
-
-            var mediaRating = new MediaRating(rating.ratings_count, (int)rating.avg_rating, mediaReviews);
-
-            return mediaRating;
-        }
-
-        /// <author>Lars Toft Jacobsen</author>
-        /// <summary>
-        /// Checks whether user is publisher or not
-        /// </summary>
-        /// <param name="acct"></param>
-        /// <returns></returns>
-        private bool isPublisher(Account acct)
-        {
-            var db = new DatabaseDataContext();
-
-            IQueryable<Publisher_account> pubResult = from user in db.Publisher_accounts
-                                                      where user.user_name.Equals(acct.UserName)
-                                                      select user;
-
-            if (pubResult.Count() <= 0) return false;
-            return true;
-        }
-
-        /// <author>Per Mortensen</author>
-        /// <summary>
-        /// Determines whether the publisher account with the supplied credentials are authorized
-        /// to change the media item's metadata.
-        /// </summary>
-        /// <param name="mediaId">
-        /// The id of the media item to be changed.
-        /// </param>
-        /// <param name="credentials">
-        /// The credentials of the publisher account.
-        /// </param>
-        /// <param name="db">
-        /// The database context to retrieve data from.
-        /// </param>
-        /// <returns>
-        /// true if the publisher can change the media, false otherwise.
-        /// </returns>
-        private bool IsPublisherAuthorized(int mediaId, AccountCredentials credentials, DatabaseDataContext db)
-        {
-            try
-            {
-                ValidateCredentials(credentials); // throws an exception if credentials are incorrect
-            }
-            catch (InvalidCredentialsException)
-            {
-                return false;
-            }
-
-            IQueryable<Media> mediaResult = from m in db.Medias where m.id == mediaId select m;
-
-            if (mediaResult.Count() <= 0) // if the media with the specified id was not found
-                return false;
-
-            Media media = mediaResult.First();
-
-            // find out whether this publisher is authorized to delete this media
-            IQueryable<Publisher_account> p = from publisher in db.Publisher_accounts
-                                              where
-                                                  publisher.user_name.Equals(credentials.UserName)
-                                                  && publisher.publisher_id == media.publisher_id
-                                              select publisher;
-
-            // if this publisher does not have permission to update the media
-            return p.Count() > 0;
-        }
-
-        /// <author>Kenneth Søhrmann</author>
-        /// <summary>
-        /// 
-        /// </summary>
-        /// <param name="mediaItems"></param>
-        /// <param name="criteria"></param>
-        /// <returns></returns>
-        private IQueryable<RentItDatabase.Media> OrderMedia(IQueryable<RentItDatabase.Media> mediaItems, MediaCriteria criteria)
-        {
-            DatabaseDataContext db = new DatabaseDataContext();
-
-            switch (criteria.Order)
-            {
-                case MediaOrder.AlphabeticalAsc:
-                    return from media in mediaItems
-                           orderby media.title
-                           select media;
-                case MediaOrder.AlphabeticalDesc:
-                    return from media in mediaItems
-                           orderby media.title descending
-                           select media;
-                case MediaOrder.PopularityAsc:
-                    // Collect structures with media id an the number of rentals for the media id.
-                    var ac = from m in mediaItems
-                             select new
-                                 {
-                                     m.id,
-                                     RentalCount = (from mr in db.Rentals
-                                                    where mr.media_id == m.id
-                                                    select mr).Count()
-                                 };
-
-                    // Order the media items after rentals, ascending order.
-                    return from media in mediaItems
-                           from me in ac
-                           where media.id == me.id
-                           orderby me.RentalCount
-                           select media;
-
-                case MediaOrder.PopularityDesc:
-                    // Collect structures with media id an the number of rentals for the media id.
-                    var ac2 = from m in mediaItems
-                              select new
-                              {
-                                  m.id,
-                                  RentalCount = (from mr in db.Rentals
-                                                 where mr.media_id == m.id
-                                                 select mr).Count()
-                              };
-
-                    // Order the media items after rentals, descending order.
-                    return from media in mediaItems
-                           from me in ac2
-                           where media.id == me.id
-                           orderby me.RentalCount descending
-                           select media;
-
-                case MediaOrder.RatingAsc:
-                    return from media in mediaItems
-                           orderby media.Rating.avg_rating
-                           select media;
-
-                case MediaOrder.RatingDesc:
-                    return from media in mediaItems
-                           orderby media.Rating.avg_rating descending
-                           select media;
-
-                case MediaOrder.ReleaseDateAsc:
-                    return from media in mediaItems
-                           orderby media.release_date
-                           select media;
-
-                case MediaOrder.ReleaseDateDesc:
-                    return from media in mediaItems
-                           orderby media.release_date descending
-                           select media;
-
-                case MediaOrder.PriceAsc:
-                    return from media in mediaItems
-                           orderby media.price
-                           select media;
-
-                case MediaOrder.PriceDesc:
-                    return from media in mediaItems
-                           orderby media.price descending
-                           select media;
-
-                default:
-                    return mediaItems;
-            }
-        }
-
-        /// <author>Kenneth Søhrmann</author>
-        /// <summary>
-        /// Returns a string, which is a concatenation of the metadata stored in the database
-        /// about a media. Utilized to easily apply search text the a media item.
-        /// </summary>
-        /// <param name="mediaItem">
-        /// 
-        /// </param>
-        /// <returns>
-        /// 
-        /// </returns>
-        private string GetMediaMetadataAsString(Media mediaItem)
-        {
-            StringBuilder metadataString = new StringBuilder();
-
-            metadataString.Append(mediaItem.title + " ");
-            metadataString.Append(mediaItem.Publisher.title);
-
-            DatabaseDataContext db = new DatabaseDataContext();
-            switch (Util.MediaTypeOfValue(mediaItem.Media_type.name))
-            {
-                case MediaType.Book:
-                    RentItDatabase.Book book = mediaItem.Book;
-                    metadataString.Append(book.author + " ");
-                    metadataString.Append(book.summary);
-                    return metadataString.ToString();
-                case MediaType.Movie:
-                    RentItDatabase.Movie movie = mediaItem.Movie;
-                    metadataString.Append(movie.director + " ");
-                    metadataString.Append(movie.summary);
-                    return metadataString.ToString();
-                case MediaType.Song:
-                    RentItDatabase.Song song = mediaItem.Song;
-                    metadataString.Append(song.artist + " ");
-                    return metadataString.ToString();
-                case MediaType.Album:
-                    RentItDatabase.Album album = mediaItem.Album;
-                    metadataString.Append(album.album_artist + " ");
-                    metadataString.Append(album.description);
-                    return metadataString.ToString();
-                default:
-                    return metadataString.ToString();
-            }
-        }
-
-        /// <author>Kenneth Søhrmann</author>
-        /// <summary>
-        /// Converts a list of media-instances from the database to an instance of
-        /// MediaItems with all data of the various media items submitted.
-        /// </summary>
-        /// <param name="mediaList">
-        /// The collection of media-instances to be converted to a MediaItems-
-        /// instance.
-        /// </param>
-        /// <returns>
-        /// A MediaItems-instance holding all metadata of all the medias submitted.
-        /// </returns>
-        private MediaItems CompileMedias(IQueryable<RentItDatabase.Media> mediaList)
-        {
-            List<RentIt.BookInfo> bookInfos = new List<BookInfo>();
-            List<RentIt.MovieInfo> movieInfos = new List<MovieInfo>();
-            List<RentIt.SongInfo> songInfos = new List<SongInfo>();
-            List<RentIt.AlbumInfo> albumInfos = new List<AlbumInfo>();
-
-            foreach (RentItDatabase.Media media in mediaList)
-            {
-                switch (Util.MediaTypeOfValue(media.Media_type.name))
-                {
-                    case MediaType.Book:
-                        bookInfos.Add(this.GetBookInfo(media.id));
-                        break;
-                    case MediaType.Movie:
-                        movieInfos.Add(this.GetMovieInfo(media.id));
-                        break;
-                    case MediaType.Song:
-                        songInfos.Add(this.GetSongInfo(media.id));
-                        break;
-                    case MediaType.Album:
-                        albumInfos.Add(this.GetAlbumInfo(media.id));
-                        break;
-                }
-            }
-            return new MediaItems(bookInfos, movieInfos, albumInfos, songInfos);
-        }
-
-        #endregion
->>>>>>> 142ec0d2
     }
 }