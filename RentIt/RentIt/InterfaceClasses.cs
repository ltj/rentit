--- conflicted
+++ resolved
@@ -878,6 +878,8 @@
         {
             switch (mediaType)
             {
+                case "any":
+                    return MediaType.Any;
                 case "book":
                     return MediaType.Book;
                 case "movie":
@@ -923,7 +925,6 @@
             }
         }
 
-<<<<<<< HEAD
         /// <author>Kenneth Søhrmann</author>
         /// <summary>
         /// Converts the MediaType represention to a 
@@ -936,7 +937,6 @@
         /// <returns>
         /// A string representation of the specified MediaType.
         /// </returns>
-=======
         public static int ValueOfRating(Rating rating)
         {
             switch(rating)
@@ -956,11 +956,12 @@
             }
         }
 
->>>>>>> f3a9c65f
         public static string StringValueOfMediaType(MediaType mediaType)
         {
             switch (mediaType)
             {
+                case MediaType.Any:
+                    return "any";
                 case MediaType.Book:
                     return "book";
                 case MediaType.Movie:
