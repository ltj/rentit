--- conflicted
+++ resolved
@@ -1,10 +1,10 @@
 ﻿using System;
 using System.Collections.Generic;
 using System.Runtime.Serialization;
+using System.Linq;
 
 namespace RentIt
 {
-
     /// <summary>
     /// The type of a media item.
     /// </summary>
@@ -600,13 +600,8 @@
         [DataMember]
         public readonly System.TimeSpan Duration;
 
-<<<<<<< HEAD
-        public SongInfo(int id, string title, MediaType type, string genre, int price, System.DateTime releaseDate, string publisher, MediaRating rating, string artist, System.TimeSpan duration)
+        public SongInfo(int id, string title, MediaType type, string genre, int price, System.DateTime releaseDate, string publisher, MediaRating rating, string artist, System.TimeSpan duration, int albumId)
             : base(id, title, type, genre, price, releaseDate, publisher, rating)
-=======
-        public SongInfo(int id, string title, MediaType type, string genre, int price, System.DateTime releaseDate, string publisher, Binary thumbnail, MediaRating rating, string artist, System.TimeSpan duration, int albumId)
-            : base(id, title, type, genre, price, releaseDate, publisher, thumbnail, rating)
->>>>>>> 42dce350
         {
             Artist = artist;
             Duration = duration;
@@ -632,7 +627,8 @@
                 databaseMedia.Media.Publisher.title,
                 rating,
                 databaseMedia.artist,
-                System.TimeSpan.FromSeconds(databaseMedia.length));
+                System.TimeSpan.FromSeconds(databaseMedia.length),
+                databaseMedia.Album_songs.First().album_id);
         }
     }
 
