--- conflicted
+++ resolved
@@ -2,25 +2,25 @@
 <ordesignerObjectsDiagram dslVersion="1.0.0.0" absoluteBounds="0, 0, 14.5, 14.625" name="Database">
   <DataContextMoniker Name="/DatabaseDataContext" />
   <nestedChildShapes>
-    <classShape Id="1f3171dd-786d-47bc-8234-1e59bfaf8738" absoluteBounds="6.5, 1.25, 2, 1.7708968098958331">
+    <classShape Id="1f3171dd-786d-47bc-8234-1e59bfaf8738" absoluteBounds="6.5, 1.25, 2, 1.7708968098958329">
       <DataClassMoniker Name="/DatabaseDataContext/Account" />
       <nestedChildShapes>
         <elementListCompartment Id="aa797e68-1169-4f64-b8b8-aeb2a34d7ee3" absoluteBounds="6.515, 1.71, 1.9700000000000002, 1.2108968098958333" name="DataPropertiesCompartment" titleTextColor="Black" itemTextColor="Black" />
       </nestedChildShapes>
     </classShape>
-    <classShape Id="5eb0c56a-ccc5-478b-8d2f-35baba9e02f3" absoluteBounds="9.25, 1.625, 2, 1.1939925130208331">
+    <classShape Id="5eb0c56a-ccc5-478b-8d2f-35baba9e02f3" absoluteBounds="9.25, 1.625, 2, 1.1939925130208335">
       <DataClassMoniker Name="/DatabaseDataContext/User_account" />
       <nestedChildShapes>
         <elementListCompartment Id="1f0cdcb0-9c8a-4a7a-b970-f123ebc983e5" absoluteBounds="9.265, 2.085, 1.9700000000000002, 0.63399251302083326" name="DataPropertiesCompartment" titleTextColor="Black" itemTextColor="Black" />
       </nestedChildShapes>
     </classShape>
-    <classShape Id="50ee54e7-5f6a-440c-a0c6-486e8c042b73" absoluteBounds="9, 4, 2, 1.3862939453124996">
+    <classShape Id="50ee54e7-5f6a-440c-a0c6-486e8c042b73" absoluteBounds="9, 4, 2, 1.3862939453125005">
       <DataClassMoniker Name="/DatabaseDataContext/Album" />
       <nestedChildShapes>
         <elementListCompartment Id="cd6756db-acb8-4144-95c5-ae1570e5f226" absoluteBounds="9.015, 4.46, 1.9700000000000002, 0.8262939453125" name="DataPropertiesCompartment" titleTextColor="Black" itemTextColor="Black" />
       </nestedChildShapes>
     </classShape>
-    <classShape Id="79c6a590-e8ce-49c8-9d21-ba366035f39b" absoluteBounds="11.75, 6.25, 2, 1.1939925130208327">
+    <classShape Id="79c6a590-e8ce-49c8-9d21-ba366035f39b" absoluteBounds="11.75, 6.25, 2, 1.1939925130208344">
       <DataClassMoniker Name="/DatabaseDataContext/Album_song" />
       <nestedChildShapes>
         <elementListCompartment Id="4d486497-555c-4516-bc1f-d7773aa9eacc" absoluteBounds="11.765, 6.71, 1.9700000000000002, 0.63399251302083326" name="DataPropertiesCompartment" titleTextColor="Black" itemTextColor="Black" />
@@ -32,13 +32,13 @@
         <elementListCompartment Id="fa03f1e6-108f-4354-9327-bd81dd382376" absoluteBounds="9.015, 10.835, 1.9700000000000002, 1.0185953776041665" name="DataPropertiesCompartment" titleTextColor="Black" itemTextColor="Black" />
       </nestedChildShapes>
     </classShape>
-    <classShape Id="93ee2b1d-8624-462b-96f8-c89cacdf5f1c" absoluteBounds="3.5, 8.5, 2, 1.3862939453125005">
+    <classShape Id="93ee2b1d-8624-462b-96f8-c89cacdf5f1c" absoluteBounds="3.5, 8.5, 2, 1.3862939453124987">
       <DataClassMoniker Name="/DatabaseDataContext/Genre" />
       <nestedChildShapes>
         <elementListCompartment Id="4598dc3a-4a97-4e17-97d4-ffb142bc6378" absoluteBounds="3.515, 8.96, 1.9700000000000002, 0.8262939453125" name="DataPropertiesCompartment" titleTextColor="Black" itemTextColor="Black" />
       </nestedChildShapes>
     </classShape>
-    <classShape Id="5bd95814-339c-4537-b734-31d5cad62824" absoluteBounds="6.25, 7.875, 2, 2.5401025390625005">
+    <classShape Id="5bd95814-339c-4537-b734-31d5cad62824" absoluteBounds="6.25, 7.875, 2, 2.5401025390624996">
       <DataClassMoniker Name="/DatabaseDataContext/Media" />
       <nestedChildShapes>
         <elementListCompartment Id="c66dd5fe-38ce-473b-894a-480ae3f968bf" absoluteBounds="6.265, 8.335, 1.9700000000000002, 1.9801025390625" name="DataPropertiesCompartment" titleTextColor="Black" itemTextColor="Black" />
@@ -62,19 +62,19 @@
         <elementListCompartment Id="d3cb6b6a-08b2-4193-a3b8-4f2138b48249" absoluteBounds="9.015, 13.21, 1.9700000000000002, 1.0185953776041665" name="DataPropertiesCompartment" titleTextColor="Black" itemTextColor="Black" />
       </nestedChildShapes>
     </classShape>
-    <classShape Id="16c70926-e157-494e-86d7-2ad66bbc4fa1" absoluteBounds="3.5, 6.375, 2, 1.1939925130208327">
+    <classShape Id="16c70926-e157-494e-86d7-2ad66bbc4fa1" absoluteBounds="3.5, 6.375, 2, 1.1939925130208344">
       <DataClassMoniker Name="/DatabaseDataContext/Publisher" />
       <nestedChildShapes>
         <elementListCompartment Id="3592806d-d42b-4fa3-92f8-e55729c1e25f" absoluteBounds="3.515, 6.835, 1.9700000000000002, 0.63399251302083326" name="DataPropertiesCompartment" titleTextColor="Black" itemTextColor="Black" />
       </nestedChildShapes>
     </classShape>
-    <classShape Id="4d477884-0568-4305-b6c8-e1e8fd647674" absoluteBounds="12.25, 3.875, 2, 1.1939925130208327">
+    <classShape Id="4d477884-0568-4305-b6c8-e1e8fd647674" absoluteBounds="12.25, 3.875, 2, 1.193992513020834">
       <DataClassMoniker Name="/DatabaseDataContext/Publisher_account" />
       <nestedChildShapes>
         <elementListCompartment Id="1371d15f-f201-4227-b6fa-9e87cf172305" absoluteBounds="12.265, 4.335, 1.9700000000000002, 0.63399251302083326" name="DataPropertiesCompartment" titleTextColor="Black" itemTextColor="Black" />
       </nestedChildShapes>
     </classShape>
-    <classShape Id="44c4072b-0f54-432a-a097-ed0607483b5d" absoluteBounds="9, 6.125, 2, 1.3862939453124996">
+    <classShape Id="44c4072b-0f54-432a-a097-ed0607483b5d" absoluteBounds="9, 6.125, 2, 1.3862939453125005">
       <DataClassMoniker Name="/DatabaseDataContext/Rating" />
       <nestedChildShapes>
         <elementListCompartment Id="a242859f-997e-4368-a2dd-d51d661c4d30" absoluteBounds="9.015, 6.585, 1.9700000000000002, 0.8262939453125" name="DataPropertiesCompartment" titleTextColor="Black" itemTextColor="Black" />
@@ -92,155 +92,139 @@
         <elementListCompartment Id="3523009a-f7e6-4cae-a1e6-fa01b43ad491" absoluteBounds="12.015, 11.71, 1.9700000000000002, 1.2108968098958333" name="DataPropertiesCompartment" titleTextColor="Black" itemTextColor="Black" />
       </nestedChildShapes>
     </classShape>
-    <classShape Id="3d0d83f7-40ac-4741-a03b-91b7b7469153" absoluteBounds="9, 8.25, 2, 1.3862939453125005">
+    <classShape Id="3d0d83f7-40ac-4741-a03b-91b7b7469153" absoluteBounds="9, 8.25, 2, 1.3862939453124987">
       <DataClassMoniker Name="/DatabaseDataContext/Song" />
       <nestedChildShapes>
         <elementListCompartment Id="3ae6bc91-2b62-45f7-a202-c178cce14a08" absoluteBounds="9.015, 8.71, 1.9700000000000002, 0.8262939453125" name="DataPropertiesCompartment" titleTextColor="Black" itemTextColor="Black" />
       </nestedChildShapes>
     </classShape>
-    <associationConnector edgePoints="[(8.5 : 2.22199625651042); (9.25 : 2.22199625651042)]" fixedFrom="Algorithm" fixedTo="Algorithm">
+    <associationConnector edgePoints="[(8.5 : 2.22199625651042); (9.25 : 2.22199625651042)]" fixedFrom="NotFixed" fixedTo="NotFixed">
       <AssociationMoniker Name="/DatabaseDataContext/Account/Account_User_account" />
       <nodes>
         <classShapeMoniker Id="1f3171dd-786d-47bc-8234-1e59bfaf8738" />
         <classShapeMoniker Id="5eb0c56a-ccc5-478b-8d2f-35baba9e02f3" />
       </nodes>
     </associationConnector>
-    <associationConnector edgePoints="[(11 : 5.25889322916667); (11.0729166666667 : 5.25889322916666 : JumpStart); (11.2708358333333 : 5.25889322916667 : JumpEnd); (11.96875 : 5.25889322916667); (11.96875 : 6.25)]" fixedFrom="Algorithm" fixedTo="Algorithm">
+    <associationConnector edgePoints="[(11 : 5.25889322916667); (11.0729166666667 : 5.25889322916667 : JumpStart); (11.2395833333333 : 5.25889322916667 : JumpEnd); (11.96875 : 5.25889322916667); (11.96875 : 6.25)]" fixedFrom="NotFixed" fixedTo="NotFixed">
       <AssociationMoniker Name="/DatabaseDataContext/Album/Album_Album_song" />
       <nodes>
         <classShapeMoniker Id="50ee54e7-5f6a-440c-a0c6-486e8c042b73" />
         <classShapeMoniker Id="79c6a590-e8ce-49c8-9d21-ba366035f39b" />
       </nodes>
     </associationConnector>
-    <associationConnector edgePoints="[(7.25 : 7.875); (7.25 : 4.69314697265625); (9 : 4.69314697265625)]" fixedFrom="Algorithm" fixedTo="Algorithm">
+    <associationConnector edgePoints="[(7.25 : 7.875); (7.25 : 4.69314697265625); (9 : 4.69314697265625)]" fixedFrom="NotFixed" fixedTo="NotFixed">
       <AssociationMoniker Name="/DatabaseDataContext/Media/Media_Album" />
       <nodes>
         <classShapeMoniker Id="5bd95814-339c-4537-b734-31d5cad62824" />
         <classShapeMoniker Id="50ee54e7-5f6a-440c-a0c6-486e8c042b73" />
       </nodes>
     </associationConnector>
-    <associationConnector edgePoints="[(7.0664065625 : 10.4151025390625); (7.0664065625 : 11.1843494583333); (7.60612244791667 : 11.1843494583333 : JumpStart); (7.77278911458333 : 11.1843494583333 : JumpEnd); (7.91764705729167 : 11.1843494583333 : JumpStart); (8.08431372395833 : 11.1843494583333 : JumpEnd); (9 : 11.1843494583333)]" fixedFrom="Algorithm" fixedTo="Algorithm">
+    <associationConnector edgePoints="[(7.25 : 10.4151025390625); (7.25 : 11.1843494583333); (9 : 11.1843494583333)]" fixedFrom="NotFixed" fixedTo="NotFixed">
       <AssociationMoniker Name="/DatabaseDataContext/Media/Media_Book" />
       <nodes>
         <classShapeMoniker Id="5bd95814-339c-4537-b734-31d5cad62824" />
         <classShapeMoniker Id="8be0e86b-122c-4b7a-aa9a-8678febb4e56" />
       </nodes>
     </associationConnector>
-    <associationConnector edgePoints="[(5.5 : 9.19314697265625); (6.25 : 9.19314697265625)]" fixedFrom="Algorithm" fixedTo="Algorithm">
+    <associationConnector edgePoints="[(5.5 : 9.19314697265625); (6.25 : 9.19314697265625)]" fixedFrom="NotFixed" fixedTo="NotFixed">
       <AssociationMoniker Name="/DatabaseDataContext/Genre/Genre_Media" />
       <nodes>
         <classShapeMoniker Id="93ee2b1d-8624-462b-96f8-c89cacdf5f1c" />
         <classShapeMoniker Id="5bd95814-339c-4537-b734-31d5cad62824" />
       </nodes>
     </associationConnector>
-    <associationConnector edgePoints="[(5.5 : 12.1642976888021); (6.62695078125 : 12.1642976888021); (6.62695078125 : 10.4151025390625)]" fixedFrom="Algorithm" fixedTo="Algorithm">
+    <associationConnector edgePoints="[(5.5 : 12.1642976888021); (6.7187475 : 12.1642976888021); (6.7187475 : 10.4151025390625)]" fixedFrom="NotFixed" fixedTo="NotFixed">
       <AssociationMoniker Name="/DatabaseDataContext/Media_file/Media_file_Media" />
       <nodes>
         <classShapeMoniker Id="f0150ca1-f271-48a5-aca7-eadd093ed2ed" />
         <classShapeMoniker Id="5bd95814-339c-4537-b734-31d5cad62824" />
       </nodes>
     </associationConnector>
-    <associationConnector edgePoints="[(2.75 : 9.22199625651042); (3.5 : 9.22199625651042)]" fixedFrom="Algorithm" fixedTo="Algorithm">
+    <associationConnector edgePoints="[(2.75 : 9.22199625651042); (3.5 : 9.22199625651042)]" fixedFrom="NotFixed" fixedTo="NotFixed">
       <AssociationMoniker Name="/DatabaseDataContext/Media_type/Media_type_Genre" />
       <nodes>
         <classShapeMoniker Id="c8ab611f-6591-4b42-a1b4-a7ee86d339a8" />
         <classShapeMoniker Id="93ee2b1d-8624-462b-96f8-c89cacdf5f1c" />
       </nodes>
     </associationConnector>
-    <associationConnector edgePoints="[(1.75 : 9.81899251302083); (1.75 : 10.1819482421875); (6.25 : 10.1819482421875)]" fixedFrom="Algorithm" fixedTo="Algorithm">
+    <associationConnector edgePoints="[(1.75 : 9.81899251302083); (1.75 : 10.1819482421875); (6.25 : 10.1819482421875)]" fixedFrom="NotFixed" fixedTo="NotFixed">
       <AssociationMoniker Name="/DatabaseDataContext/Media_type/Media_type_Media" />
       <nodes>
         <classShapeMoniker Id="c8ab611f-6591-4b42-a1b4-a7ee86d339a8" />
         <classShapeMoniker Id="5bd95814-339c-4537-b734-31d5cad62824" />
       </nodes>
     </associationConnector>
-    <associationConnector edgePoints="[(7.68945578125 : 10.4151025390625); (7.68945578125 : 13.5392976888021); (9 : 13.5392976888021)]" fixedFrom="Algorithm" fixedTo="Algorithm">
+    <associationConnector edgePoints="[(7.7812525 : 10.4151025390625); (7.7812525 : 13.5392976888021); (9 : 13.5392976888021)]" fixedFrom="NotFixed" fixedTo="NotFixed">
       <AssociationMoniker Name="/DatabaseDataContext/Media/Media_Movie" />
       <nodes>
         <classShapeMoniker Id="5bd95814-339c-4537-b734-31d5cad62824" />
         <classShapeMoniker Id="e06dc75d-c523-4d0f-961f-57e00b63f80f" />
       </nodes>
     </associationConnector>
-    <associationConnector edgePoints="[(5.5 : 7.23072312174479); (6.7187475 : 7.23072312174479); (6.7187475 : 7.875)]" fixedFrom="Algorithm" fixedTo="Algorithm">
+    <associationConnector edgePoints="[(5.5 : 6.97199625651042); (6.7187475 : 6.97199625651042); (6.7187475 : 7.875)]" fixedFrom="NotFixed" fixedTo="NotFixed">
       <AssociationMoniker Name="/DatabaseDataContext/Publisher/Publisher_Media" />
       <nodes>
         <classShapeMoniker Id="16c70926-e157-494e-86d7-2ad66bbc4fa1" />
         <classShapeMoniker Id="5bd95814-339c-4537-b734-31d5cad62824" />
       </nodes>
     </associationConnector>
-<<<<<<< HEAD
-    <associationConnector edgePoints="[(4.5 : 6.375); (4.5 : 3.916015625); (11.0729166666667 : 3.916015625 : JumpStart); (11.2708358333333 : 3.916015625 : JumpEnd); (12.25 : 3.916015625)]" fixedFrom="Algorithm" fixedTo="Algorithm">
-=======
     <associationConnector edgePoints="[(4.5 : 6.375); (4.5 : 3.90625); (12.25 : 3.90625)]" fixedFrom="NotFixed" fixedTo="NotFixed">
->>>>>>> 55b0a4dd
       <AssociationMoniker Name="/DatabaseDataContext/Publisher/Publisher_Publisher_account" />
       <nodes>
         <classShapeMoniker Id="16c70926-e157-494e-86d7-2ad66bbc4fa1" />
         <classShapeMoniker Id="4d477884-0568-4305-b6c8-e1e8fd647674" />
       </nodes>
     </associationConnector>
-<<<<<<< HEAD
-    <associationConnector edgePoints="[(7.742186875 : 3.02089680989583); (7.742186875 : 3.89453125); (11.0729166666667 : 3.89453125 : JumpStart); (11.2708358333333 : 3.89453125 : JumpEnd); (12.25 : 3.89453125)]" fixedFrom="Algorithm" fixedTo="Algorithm">
-=======
     <associationConnector edgePoints="[(7.875 : 3.02089680989583); (7.875 : 3.890625); (11.0729166666667 : 3.890625 : JumpStart); (11.2395833333333 : 3.890625 : JumpEnd); (12.25 : 3.890625)]" fixedFrom="NotFixed" fixedTo="NotFixed">
->>>>>>> 55b0a4dd
       <AssociationMoniker Name="/DatabaseDataContext/Account/Account_Publisher_account" />
       <nodes>
         <classShapeMoniker Id="1f3171dd-786d-47bc-8234-1e59bfaf8738" />
         <classShapeMoniker Id="4d477884-0568-4305-b6c8-e1e8fd647674" />
       </nodes>
     </associationConnector>
-    <associationConnector edgePoints="[(7.7812525 : 7.875); (7.7812525 : 6.6778615608724); (9 : 6.6778615608724)]" fixedFrom="Algorithm" fixedTo="Algorithm">
+    <associationConnector edgePoints="[(7.7812525 : 7.875); (7.7812525 : 6.54849812825521); (9 : 6.54849812825521)]" fixedFrom="NotFixed" fixedTo="NotFixed">
       <AssociationMoniker Name="/DatabaseDataContext/Media/Media_Rating" />
       <nodes>
         <classShapeMoniker Id="5bd95814-339c-4537-b734-31d5cad62824" />
         <classShapeMoniker Id="44c4072b-0f54-432a-a097-ed0607483b5d" />
       </nodes>
     </associationConnector>
-<<<<<<< HEAD
-    <associationConnector edgePoints="[(8.25 : 8.03125); (11.0729166666667 : 8.03125 : JumpStart); (11.2708358333333 : 8.03125 : JumpEnd); (11.7604166666667 : 8.03125 : JumpStart); (11.9270833333333 : 8.03125 : JumpEnd); (13 : 8.03125); (13 : 8.375)]" fixedFrom="Algorithm" fixedTo="Algorithm">
-=======
     <associationConnector edgePoints="[(8.25 : 9.82619466145833); (12 : 9.82619466145833)]" fixedFrom="NotFixed" fixedTo="NotFixed">
->>>>>>> 55b0a4dd
       <AssociationMoniker Name="/DatabaseDataContext/Media/Media_Rental" />
       <nodes>
         <classShapeMoniker Id="5bd95814-339c-4537-b734-31d5cad62824" />
         <classShapeMoniker Id="f6e2d0ec-dff2-4d56-96f9-ed4d8bab23d6" />
       </nodes>
     </associationConnector>
-    <associationConnector edgePoints="[(11.15625 : 2.81899251302083); (11.15625 : 9.82619466145833); (12 : 9.82619466145833)]" fixedFrom="Algorithm" fixedTo="Algorithm">
+    <associationConnector edgePoints="[(11.15625 : 2.81899251302083); (11.15625 : 9.73124180338542); (12 : 9.73124180338542)]" fixedFrom="NotFixed" fixedTo="NotFixed">
       <AssociationMoniker Name="/DatabaseDataContext/User_account/User_account_Rental" />
       <nodes>
         <classShapeMoniker Id="5eb0c56a-ccc5-478b-8d2f-35baba9e02f3" />
         <classShapeMoniker Id="f6e2d0ec-dff2-4d56-96f9-ed4d8bab23d6" />
       </nodes>
     </associationConnector>
-    <associationConnector edgePoints="[(8.000980390625 : 10.4151025390625); (8.000980390625 : 12.425898844401); (12 : 12.425898844401)]" fixedFrom="Algorithm" fixedTo="Algorithm">
+    <associationConnector edgePoints="[(8.04687875 : 10.4151025390625); (8.04687875 : 12.425898844401); (12 : 12.425898844401)]" fixedFrom="NotFixed" fixedTo="NotFixed">
       <AssociationMoniker Name="/DatabaseDataContext/Media/Media_Review" />
       <nodes>
         <classShapeMoniker Id="5bd95814-339c-4537-b734-31d5cad62824" />
         <classShapeMoniker Id="cbc70f0b-209a-4618-bb97-e8f4fcc1d54c" />
       </nodes>
     </associationConnector>
-    <associationConnector edgePoints="[(11.1875025 : 2.81899251302083); (11.1875025 : 12.1897446110026); (12 : 12.1897446110026)]" fixedFrom="Algorithm" fixedTo="Algorithm">
+    <associationConnector edgePoints="[(11.1875025 : 2.81899251302083); (11.1875025 : 12.1897446110026); (12 : 12.1897446110026)]" fixedFrom="NotFixed" fixedTo="NotFixed">
       <AssociationMoniker Name="/DatabaseDataContext/User_account/User_account_Review" />
       <nodes>
         <classShapeMoniker Id="5eb0c56a-ccc5-478b-8d2f-35baba9e02f3" />
         <classShapeMoniker Id="cbc70f0b-209a-4618-bb97-e8f4fcc1d54c" />
       </nodes>
     </associationConnector>
-<<<<<<< HEAD
-    <associationConnector edgePoints="[(11 : 8.28125); (11.0729166666667 : 8.28125 : JumpStart); (11.2708358333333 : 8.28125 : JumpEnd); (11.84375 : 8.28125); (11.84375 : 7.44399251302083)]" fixedFrom="Algorithm" fixedTo="Algorithm">
-=======
     <associationConnector edgePoints="[(11 : 8.28125); (11.0729166666667 : 8.28125 : JumpStart); (11.2395833333333 : 8.28125 : JumpEnd); (11.84375 : 8.28125); (11.84375 : 7.44399251302083)]" fixedFrom="NotFixed" fixedTo="NotFixed">
->>>>>>> 55b0a4dd
       <AssociationMoniker Name="/DatabaseDataContext/Song/Song_Album_song" />
       <nodes>
         <classShapeMoniker Id="3d0d83f7-40ac-4741-a03b-91b7b7469153" />
         <classShapeMoniker Id="79c6a590-e8ce-49c8-9d21-ba366035f39b" />
       </nodes>
     </associationConnector>
-    <associationConnector edgePoints="[(8.25 : 8.84717241536459); (9 : 8.84717241536459)]" fixedFrom="Algorithm" fixedTo="Algorithm">
+    <associationConnector edgePoints="[(8.25 : 8.94314697265625); (9 : 8.94314697265625)]" fixedFrom="NotFixed" fixedTo="NotFixed">
       <AssociationMoniker Name="/DatabaseDataContext/Media/Media_Song" />
       <nodes>
         <classShapeMoniker Id="5bd95814-339c-4537-b734-31d5cad62824" />
